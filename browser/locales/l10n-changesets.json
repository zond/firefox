{
    "ach": {
        "pin": false,
        "platforms": [
            "linux",
            "linux-devedition",
            "linux64",
            "linux64-aarch64",
            "linux64-devedition",
            "macosx64",
            "macosx64-devedition",
            "win32",
            "win32-devedition",
            "win64",
            "win64-aarch64",
            "win64-aarch64-devedition",
            "win64-devedition"
        ],
        "revision": "ff6c9d55d4c1d558576bb6ca615179d8f9969f21"
    },
    "af": {
        "pin": false,
        "platforms": [
            "linux",
            "linux-devedition",
            "linux64",
            "linux64-aarch64",
            "linux64-devedition",
            "macosx64",
            "macosx64-devedition",
            "win32",
            "win32-devedition",
            "win64",
            "win64-aarch64",
            "win64-aarch64-devedition",
            "win64-devedition"
        ],
        "revision": "ff6c9d55d4c1d558576bb6ca615179d8f9969f21"
    },
    "an": {
        "pin": false,
        "platforms": [
            "linux",
            "linux-devedition",
            "linux64",
            "linux64-aarch64",
            "linux64-devedition",
            "macosx64",
            "macosx64-devedition",
            "win32",
            "win32-devedition",
            "win64",
            "win64-aarch64",
            "win64-aarch64-devedition",
            "win64-devedition"
        ],
        "revision": "ff6c9d55d4c1d558576bb6ca615179d8f9969f21"
    },
    "ar": {
        "pin": false,
        "platforms": [
            "linux",
            "linux-devedition",
            "linux64",
            "linux64-aarch64",
            "linux64-devedition",
            "macosx64",
            "macosx64-devedition",
            "win32",
            "win32-devedition",
            "win64",
            "win64-aarch64",
            "win64-aarch64-devedition",
            "win64-devedition"
        ],
        "revision": "ff6c9d55d4c1d558576bb6ca615179d8f9969f21"
    },
    "ast": {
        "pin": false,
        "platforms": [
            "linux",
            "linux-devedition",
            "linux64",
            "linux64-aarch64",
            "linux64-devedition",
            "macosx64",
            "macosx64-devedition",
            "win32",
            "win32-devedition",
            "win64",
            "win64-aarch64",
            "win64-aarch64-devedition",
            "win64-devedition"
        ],
        "revision": "ff6c9d55d4c1d558576bb6ca615179d8f9969f21"
    },
    "az": {
        "pin": false,
        "platforms": [
            "linux",
            "linux-devedition",
            "linux64",
            "linux64-aarch64",
            "linux64-devedition",
            "macosx64",
            "macosx64-devedition",
            "win32",
            "win32-devedition",
            "win64",
            "win64-aarch64",
            "win64-aarch64-devedition",
            "win64-devedition"
        ],
        "revision": "ff6c9d55d4c1d558576bb6ca615179d8f9969f21"
    },
    "be": {
        "pin": false,
        "platforms": [
            "linux",
            "linux-devedition",
            "linux64",
            "linux64-aarch64",
            "linux64-devedition",
            "macosx64",
            "macosx64-devedition",
            "win32",
            "win32-devedition",
            "win64",
            "win64-aarch64",
            "win64-aarch64-devedition",
            "win64-devedition"
        ],
        "revision": "ff6c9d55d4c1d558576bb6ca615179d8f9969f21"
    },
    "bg": {
        "pin": false,
        "platforms": [
            "linux",
            "linux-devedition",
            "linux64",
            "linux64-aarch64",
            "linux64-devedition",
            "macosx64",
            "macosx64-devedition",
            "win32",
            "win32-devedition",
            "win64",
            "win64-aarch64",
            "win64-aarch64-devedition",
            "win64-devedition"
        ],
        "revision": "ff6c9d55d4c1d558576bb6ca615179d8f9969f21"
    },
    "bn": {
        "pin": false,
        "platforms": [
            "linux",
            "linux-devedition",
            "linux64",
            "linux64-aarch64",
            "linux64-devedition",
            "macosx64",
            "macosx64-devedition",
            "win32",
            "win32-devedition",
            "win64",
            "win64-aarch64",
            "win64-aarch64-devedition",
            "win64-devedition"
        ],
        "revision": "ff6c9d55d4c1d558576bb6ca615179d8f9969f21"
    },
    "bo": {
        "pin": false,
        "platforms": [
            "linux",
            "linux-devedition",
            "linux64",
            "linux64-aarch64",
            "linux64-devedition",
            "macosx64",
            "macosx64-devedition",
            "win32",
            "win32-devedition",
            "win64",
            "win64-aarch64",
            "win64-aarch64-devedition",
            "win64-devedition"
        ],
        "revision": "ff6c9d55d4c1d558576bb6ca615179d8f9969f21"
    },
    "br": {
        "pin": false,
        "platforms": [
            "linux",
            "linux-devedition",
            "linux64",
            "linux64-aarch64",
            "linux64-devedition",
            "macosx64",
            "macosx64-devedition",
            "win32",
            "win32-devedition",
            "win64",
            "win64-aarch64",
            "win64-aarch64-devedition",
            "win64-devedition"
        ],
        "revision": "ff6c9d55d4c1d558576bb6ca615179d8f9969f21"
    },
    "brx": {
        "pin": false,
        "platforms": [
            "linux",
            "linux-devedition",
            "linux64",
            "linux64-aarch64",
            "linux64-devedition",
            "macosx64",
            "macosx64-devedition",
            "win32",
            "win32-devedition",
            "win64",
            "win64-aarch64",
            "win64-aarch64-devedition",
            "win64-devedition"
        ],
        "revision": "ff6c9d55d4c1d558576bb6ca615179d8f9969f21"
    },
    "bs": {
        "pin": false,
        "platforms": [
            "linux",
            "linux-devedition",
            "linux64",
            "linux64-aarch64",
            "linux64-devedition",
            "macosx64",
            "macosx64-devedition",
            "win32",
            "win32-devedition",
            "win64",
            "win64-aarch64",
            "win64-aarch64-devedition",
            "win64-devedition"
        ],
        "revision": "ff6c9d55d4c1d558576bb6ca615179d8f9969f21"
    },
    "ca": {
        "pin": false,
        "platforms": [
            "linux",
            "linux-devedition",
            "linux64",
            "linux64-aarch64",
            "linux64-devedition",
            "macosx64",
            "macosx64-devedition",
            "win32",
            "win32-devedition",
            "win64",
            "win64-aarch64",
            "win64-aarch64-devedition",
            "win64-devedition"
        ],
        "revision": "ff6c9d55d4c1d558576bb6ca615179d8f9969f21"
    },
    "ca-valencia": {
        "pin": false,
        "platforms": [
            "linux",
            "linux-devedition",
            "linux64",
            "linux64-aarch64",
            "linux64-devedition",
            "macosx64",
            "macosx64-devedition",
            "win32",
            "win32-devedition",
            "win64",
            "win64-aarch64",
            "win64-aarch64-devedition",
            "win64-devedition"
        ],
        "revision": "ff6c9d55d4c1d558576bb6ca615179d8f9969f21"
    },
    "cak": {
        "pin": false,
        "platforms": [
            "linux",
            "linux-devedition",
            "linux64",
            "linux64-aarch64",
            "linux64-devedition",
            "macosx64",
            "macosx64-devedition",
            "win32",
            "win32-devedition",
            "win64",
            "win64-aarch64",
            "win64-aarch64-devedition",
            "win64-devedition"
        ],
        "revision": "ff6c9d55d4c1d558576bb6ca615179d8f9969f21"
    },
    "ckb": {
        "pin": false,
        "platforms": [
            "linux",
            "linux-devedition",
            "linux64",
            "linux64-aarch64",
            "linux64-devedition",
            "macosx64",
            "macosx64-devedition",
            "win32",
            "win32-devedition",
            "win64",
            "win64-aarch64",
            "win64-aarch64-devedition",
            "win64-devedition"
        ],
        "revision": "ff6c9d55d4c1d558576bb6ca615179d8f9969f21"
    },
    "cs": {
        "pin": false,
        "platforms": [
            "linux",
            "linux-devedition",
            "linux64",
            "linux64-aarch64",
            "linux64-devedition",
            "macosx64",
            "macosx64-devedition",
            "win32",
            "win32-devedition",
            "win64",
            "win64-aarch64",
            "win64-aarch64-devedition",
            "win64-devedition"
        ],
        "revision": "ff6c9d55d4c1d558576bb6ca615179d8f9969f21"
    },
    "cy": {
        "pin": false,
        "platforms": [
            "linux",
            "linux-devedition",
            "linux64",
            "linux64-aarch64",
            "linux64-devedition",
            "macosx64",
            "macosx64-devedition",
            "win32",
            "win32-devedition",
            "win64",
            "win64-aarch64",
            "win64-aarch64-devedition",
            "win64-devedition"
        ],
        "revision": "ff6c9d55d4c1d558576bb6ca615179d8f9969f21"
    },
    "da": {
        "pin": false,
        "platforms": [
            "linux",
            "linux-devedition",
            "linux64",
            "linux64-aarch64",
            "linux64-devedition",
            "macosx64",
            "macosx64-devedition",
            "win32",
            "win32-devedition",
            "win64",
            "win64-aarch64",
            "win64-aarch64-devedition",
            "win64-devedition"
        ],
        "revision": "ff6c9d55d4c1d558576bb6ca615179d8f9969f21"
    },
    "de": {
        "pin": false,
        "platforms": [
            "linux",
            "linux-devedition",
            "linux64",
            "linux64-aarch64",
            "linux64-devedition",
            "macosx64",
            "macosx64-devedition",
            "win32",
            "win32-devedition",
            "win64",
            "win64-aarch64",
            "win64-aarch64-devedition",
            "win64-devedition"
        ],
<<<<<<< HEAD
        "revision": "4d455c57c8202335f0d9f50d6ea7b592ee2fb9dd"
=======
        "revision": "ff6c9d55d4c1d558576bb6ca615179d8f9969f21"
>>>>>>> b94ea242
    },
    "dsb": {
        "pin": false,
        "platforms": [
            "linux",
            "linux-devedition",
            "linux64",
            "linux64-aarch64",
            "linux64-devedition",
            "macosx64",
            "macosx64-devedition",
            "win32",
            "win32-devedition",
            "win64",
            "win64-aarch64",
            "win64-aarch64-devedition",
            "win64-devedition"
        ],
        "revision": "ff6c9d55d4c1d558576bb6ca615179d8f9969f21"
    },
    "el": {
        "pin": false,
        "platforms": [
            "linux",
            "linux-devedition",
            "linux64",
            "linux64-aarch64",
            "linux64-devedition",
            "macosx64",
            "macosx64-devedition",
            "win32",
            "win32-devedition",
            "win64",
            "win64-aarch64",
            "win64-aarch64-devedition",
            "win64-devedition"
        ],
        "revision": "ff6c9d55d4c1d558576bb6ca615179d8f9969f21"
    },
    "en-CA": {
        "pin": false,
        "platforms": [
            "linux",
            "linux-devedition",
            "linux64",
            "linux64-aarch64",
            "linux64-devedition",
            "macosx64",
            "macosx64-devedition",
            "win32",
            "win32-devedition",
            "win64",
            "win64-aarch64",
            "win64-aarch64-devedition",
            "win64-devedition"
        ],
        "revision": "ff6c9d55d4c1d558576bb6ca615179d8f9969f21"
    },
    "en-GB": {
        "pin": false,
        "platforms": [
            "linux",
            "linux-devedition",
            "linux64",
            "linux64-aarch64",
            "linux64-devedition",
            "macosx64",
            "macosx64-devedition",
            "win32",
            "win32-devedition",
            "win64",
            "win64-aarch64",
            "win64-aarch64-devedition",
            "win64-devedition"
        ],
        "revision": "ff6c9d55d4c1d558576bb6ca615179d8f9969f21"
    },
    "eo": {
        "pin": false,
        "platforms": [
            "linux",
            "linux-devedition",
            "linux64",
            "linux64-aarch64",
            "linux64-devedition",
            "macosx64",
            "macosx64-devedition",
            "win32",
            "win32-devedition",
            "win64",
            "win64-aarch64",
            "win64-aarch64-devedition",
            "win64-devedition"
        ],
        "revision": "ff6c9d55d4c1d558576bb6ca615179d8f9969f21"
    },
    "es-AR": {
        "pin": false,
        "platforms": [
            "linux",
            "linux-devedition",
            "linux64",
            "linux64-aarch64",
            "linux64-devedition",
            "macosx64",
            "macosx64-devedition",
            "win32",
            "win32-devedition",
            "win64",
            "win64-aarch64",
            "win64-aarch64-devedition",
            "win64-devedition"
        ],
        "revision": "ff6c9d55d4c1d558576bb6ca615179d8f9969f21"
    },
    "es-CL": {
        "pin": false,
        "platforms": [
            "linux",
            "linux-devedition",
            "linux64",
            "linux64-aarch64",
            "linux64-devedition",
            "macosx64",
            "macosx64-devedition",
            "win32",
            "win32-devedition",
            "win64",
            "win64-aarch64",
            "win64-aarch64-devedition",
            "win64-devedition"
        ],
        "revision": "ff6c9d55d4c1d558576bb6ca615179d8f9969f21"
    },
    "es-ES": {
        "pin": false,
        "platforms": [
            "linux",
            "linux-devedition",
            "linux64",
            "linux64-aarch64",
            "linux64-devedition",
            "macosx64",
            "macosx64-devedition",
            "win32",
            "win32-devedition",
            "win64",
            "win64-aarch64",
            "win64-aarch64-devedition",
            "win64-devedition"
        ],
        "revision": "ff6c9d55d4c1d558576bb6ca615179d8f9969f21"
    },
    "es-MX": {
        "pin": false,
        "platforms": [
            "linux",
            "linux-devedition",
            "linux64",
            "linux64-aarch64",
            "linux64-devedition",
            "macosx64",
            "macosx64-devedition",
            "win32",
            "win32-devedition",
            "win64",
            "win64-aarch64",
            "win64-aarch64-devedition",
            "win64-devedition"
        ],
        "revision": "ff6c9d55d4c1d558576bb6ca615179d8f9969f21"
    },
    "et": {
        "pin": false,
        "platforms": [
            "linux",
            "linux-devedition",
            "linux64",
            "linux64-aarch64",
            "linux64-devedition",
            "macosx64",
            "macosx64-devedition",
            "win32",
            "win32-devedition",
            "win64",
            "win64-aarch64",
            "win64-aarch64-devedition",
            "win64-devedition"
        ],
        "revision": "ff6c9d55d4c1d558576bb6ca615179d8f9969f21"
    },
    "eu": {
        "pin": false,
        "platforms": [
            "linux",
            "linux-devedition",
            "linux64",
            "linux64-aarch64",
            "linux64-devedition",
            "macosx64",
            "macosx64-devedition",
            "win32",
            "win32-devedition",
            "win64",
            "win64-aarch64",
            "win64-aarch64-devedition",
            "win64-devedition"
        ],
<<<<<<< HEAD
        "revision": "24fcd8b5b917ce3c2e470b796ab1328dcda61759"
=======
        "revision": "ff6c9d55d4c1d558576bb6ca615179d8f9969f21"
>>>>>>> b94ea242
    },
    "fa": {
        "pin": false,
        "platforms": [
            "linux",
            "linux-devedition",
            "linux64",
            "linux64-aarch64",
            "linux64-devedition",
            "macosx64",
            "macosx64-devedition",
            "win32",
            "win32-devedition",
            "win64",
            "win64-aarch64",
            "win64-aarch64-devedition",
            "win64-devedition"
        ],
        "revision": "ff6c9d55d4c1d558576bb6ca615179d8f9969f21"
    },
    "ff": {
        "pin": false,
        "platforms": [
            "linux",
            "linux-devedition",
            "linux64",
            "linux64-aarch64",
            "linux64-devedition",
            "macosx64",
            "macosx64-devedition",
            "win32",
            "win32-devedition",
            "win64",
            "win64-aarch64",
            "win64-aarch64-devedition",
            "win64-devedition"
        ],
        "revision": "ff6c9d55d4c1d558576bb6ca615179d8f9969f21"
    },
    "fi": {
        "pin": false,
        "platforms": [
            "linux",
            "linux-devedition",
            "linux64",
            "linux64-aarch64",
            "linux64-devedition",
            "macosx64",
            "macosx64-devedition",
            "win32",
            "win32-devedition",
            "win64",
            "win64-aarch64",
            "win64-aarch64-devedition",
            "win64-devedition"
        ],
        "revision": "ff6c9d55d4c1d558576bb6ca615179d8f9969f21"
    },
    "fr": {
        "pin": false,
        "platforms": [
            "linux",
            "linux-devedition",
            "linux64",
            "linux64-aarch64",
            "linux64-devedition",
            "macosx64",
            "macosx64-devedition",
            "win32",
            "win32-devedition",
            "win64",
            "win64-aarch64",
            "win64-aarch64-devedition",
            "win64-devedition"
        ],
        "revision": "ff6c9d55d4c1d558576bb6ca615179d8f9969f21"
    },
    "fur": {
        "pin": false,
        "platforms": [
            "linux",
            "linux-devedition",
            "linux64",
            "linux64-aarch64",
            "linux64-devedition",
            "macosx64",
            "macosx64-devedition",
            "win32",
            "win32-devedition",
            "win64",
            "win64-aarch64",
            "win64-aarch64-devedition",
            "win64-devedition"
        ],
        "revision": "ff6c9d55d4c1d558576bb6ca615179d8f9969f21"
    },
    "fy-NL": {
        "pin": false,
        "platforms": [
            "linux",
            "linux-devedition",
            "linux64",
            "linux64-aarch64",
            "linux64-devedition",
            "macosx64",
            "macosx64-devedition",
            "win32",
            "win32-devedition",
            "win64",
            "win64-aarch64",
            "win64-aarch64-devedition",
            "win64-devedition"
        ],
        "revision": "ff6c9d55d4c1d558576bb6ca615179d8f9969f21"
    },
    "ga-IE": {
        "pin": false,
        "platforms": [
            "linux",
            "linux-devedition",
            "linux64",
            "linux64-aarch64",
            "linux64-devedition",
            "macosx64",
            "macosx64-devedition",
            "win32",
            "win32-devedition",
            "win64",
            "win64-aarch64",
            "win64-aarch64-devedition",
            "win64-devedition"
        ],
        "revision": "ff6c9d55d4c1d558576bb6ca615179d8f9969f21"
    },
    "gd": {
        "pin": false,
        "platforms": [
            "linux",
            "linux-devedition",
            "linux64",
            "linux64-aarch64",
            "linux64-devedition",
            "macosx64",
            "macosx64-devedition",
            "win32",
            "win32-devedition",
            "win64",
            "win64-aarch64",
            "win64-aarch64-devedition",
            "win64-devedition"
        ],
        "revision": "ff6c9d55d4c1d558576bb6ca615179d8f9969f21"
    },
    "gl": {
        "pin": false,
        "platforms": [
            "linux",
            "linux-devedition",
            "linux64",
            "linux64-aarch64",
            "linux64-devedition",
            "macosx64",
            "macosx64-devedition",
            "win32",
            "win32-devedition",
            "win64",
            "win64-aarch64",
            "win64-aarch64-devedition",
            "win64-devedition"
        ],
        "revision": "ff6c9d55d4c1d558576bb6ca615179d8f9969f21"
    },
    "gn": {
        "pin": false,
        "platforms": [
            "linux",
            "linux-devedition",
            "linux64",
            "linux64-aarch64",
            "linux64-devedition",
            "macosx64",
            "macosx64-devedition",
            "win32",
            "win32-devedition",
            "win64",
            "win64-aarch64",
            "win64-aarch64-devedition",
            "win64-devedition"
        ],
        "revision": "ff6c9d55d4c1d558576bb6ca615179d8f9969f21"
    },
    "gu-IN": {
        "pin": false,
        "platforms": [
            "linux",
            "linux-devedition",
            "linux64",
            "linux64-aarch64",
            "linux64-devedition",
            "macosx64",
            "macosx64-devedition",
            "win32",
            "win32-devedition",
            "win64",
            "win64-aarch64",
            "win64-aarch64-devedition",
            "win64-devedition"
        ],
        "revision": "ff6c9d55d4c1d558576bb6ca615179d8f9969f21"
    },
    "he": {
        "pin": false,
        "platforms": [
            "linux",
            "linux-devedition",
            "linux64",
            "linux64-aarch64",
            "linux64-devedition",
            "macosx64",
            "macosx64-devedition",
            "win32",
            "win32-devedition",
            "win64",
            "win64-aarch64",
            "win64-aarch64-devedition",
            "win64-devedition"
        ],
        "revision": "ff6c9d55d4c1d558576bb6ca615179d8f9969f21"
    },
    "hi-IN": {
        "pin": false,
        "platforms": [
            "linux",
            "linux-devedition",
            "linux64",
            "linux64-aarch64",
            "linux64-devedition",
            "macosx64",
            "macosx64-devedition",
            "win32",
            "win32-devedition",
            "win64",
            "win64-aarch64",
            "win64-aarch64-devedition",
            "win64-devedition"
        ],
        "revision": "ff6c9d55d4c1d558576bb6ca615179d8f9969f21"
    },
    "hr": {
        "pin": false,
        "platforms": [
            "linux",
            "linux-devedition",
            "linux64",
            "linux64-aarch64",
            "linux64-devedition",
            "macosx64",
            "macosx64-devedition",
            "win32",
            "win32-devedition",
            "win64",
            "win64-aarch64",
            "win64-aarch64-devedition",
            "win64-devedition"
        ],
        "revision": "ff6c9d55d4c1d558576bb6ca615179d8f9969f21"
    },
    "hsb": {
        "pin": false,
        "platforms": [
            "linux",
            "linux-devedition",
            "linux64",
            "linux64-aarch64",
            "linux64-devedition",
            "macosx64",
            "macosx64-devedition",
            "win32",
            "win32-devedition",
            "win64",
            "win64-aarch64",
            "win64-aarch64-devedition",
            "win64-devedition"
        ],
        "revision": "ff6c9d55d4c1d558576bb6ca615179d8f9969f21"
    },
    "hu": {
        "pin": false,
        "platforms": [
            "linux",
            "linux-devedition",
            "linux64",
            "linux64-aarch64",
            "linux64-devedition",
            "macosx64",
            "macosx64-devedition",
            "win32",
            "win32-devedition",
            "win64",
            "win64-aarch64",
            "win64-aarch64-devedition",
            "win64-devedition"
        ],
        "revision": "ff6c9d55d4c1d558576bb6ca615179d8f9969f21"
    },
    "hy-AM": {
        "pin": false,
        "platforms": [
            "linux",
            "linux-devedition",
            "linux64",
            "linux64-aarch64",
            "linux64-devedition",
            "macosx64",
            "macosx64-devedition",
            "win32",
            "win32-devedition",
            "win64",
            "win64-aarch64",
            "win64-aarch64-devedition",
            "win64-devedition"
        ],
        "revision": "ff6c9d55d4c1d558576bb6ca615179d8f9969f21"
    },
    "hye": {
        "pin": false,
        "platforms": [
            "linux",
            "linux-devedition",
            "linux64",
            "linux64-aarch64",
            "linux64-devedition",
            "macosx64",
            "macosx64-devedition",
            "win32",
            "win32-devedition",
            "win64",
            "win64-aarch64",
            "win64-aarch64-devedition",
            "win64-devedition"
        ],
        "revision": "ff6c9d55d4c1d558576bb6ca615179d8f9969f21"
    },
    "ia": {
        "pin": false,
        "platforms": [
            "linux",
            "linux-devedition",
            "linux64",
            "linux64-aarch64",
            "linux64-devedition",
            "macosx64",
            "macosx64-devedition",
            "win32",
            "win32-devedition",
            "win64",
            "win64-aarch64",
            "win64-aarch64-devedition",
            "win64-devedition"
        ],
        "revision": "ff6c9d55d4c1d558576bb6ca615179d8f9969f21"
    },
    "id": {
        "pin": false,
        "platforms": [
            "linux",
            "linux-devedition",
            "linux64",
            "linux64-aarch64",
            "linux64-devedition",
            "macosx64",
            "macosx64-devedition",
            "win32",
            "win32-devedition",
            "win64",
            "win64-aarch64",
            "win64-aarch64-devedition",
            "win64-devedition"
        ],
        "revision": "ff6c9d55d4c1d558576bb6ca615179d8f9969f21"
    },
    "is": {
        "pin": false,
        "platforms": [
            "linux",
            "linux-devedition",
            "linux64",
            "linux64-aarch64",
            "linux64-devedition",
            "macosx64",
            "macosx64-devedition",
            "win32",
            "win32-devedition",
            "win64",
            "win64-aarch64",
            "win64-aarch64-devedition",
            "win64-devedition"
        ],
        "revision": "ff6c9d55d4c1d558576bb6ca615179d8f9969f21"
    },
    "it": {
        "pin": false,
        "platforms": [
            "linux",
            "linux-devedition",
            "linux64",
            "linux64-aarch64",
            "linux64-devedition",
            "macosx64",
            "macosx64-devedition",
            "win32",
            "win32-devedition",
            "win64",
            "win64-aarch64",
            "win64-aarch64-devedition",
            "win64-devedition"
        ],
        "revision": "ff6c9d55d4c1d558576bb6ca615179d8f9969f21"
    },
    "ja": {
        "pin": false,
        "platforms": [
            "linux",
            "linux-devedition",
            "linux64",
            "linux64-aarch64",
            "linux64-devedition",
            "win32",
            "win32-devedition",
            "win64",
            "win64-aarch64",
            "win64-aarch64-devedition",
            "win64-devedition"
        ],
        "revision": "ff6c9d55d4c1d558576bb6ca615179d8f9969f21"
    },
    "ja-JP-mac": {
        "pin": false,
        "platforms": [
            "macosx64",
            "macosx64-devedition"
        ],
        "revision": "ff6c9d55d4c1d558576bb6ca615179d8f9969f21"
    },
    "ka": {
        "pin": false,
        "platforms": [
            "linux",
            "linux-devedition",
            "linux64",
            "linux64-aarch64",
            "linux64-devedition",
            "macosx64",
            "macosx64-devedition",
            "win32",
            "win32-devedition",
            "win64",
            "win64-aarch64",
            "win64-aarch64-devedition",
            "win64-devedition"
        ],
        "revision": "ff6c9d55d4c1d558576bb6ca615179d8f9969f21"
    },
    "kab": {
        "pin": false,
        "platforms": [
            "linux",
            "linux-devedition",
            "linux64",
            "linux64-aarch64",
            "linux64-devedition",
            "macosx64",
            "macosx64-devedition",
            "win32",
            "win32-devedition",
            "win64",
            "win64-aarch64",
            "win64-aarch64-devedition",
            "win64-devedition"
        ],
        "revision": "ff6c9d55d4c1d558576bb6ca615179d8f9969f21"
    },
    "kk": {
        "pin": false,
        "platforms": [
            "linux",
            "linux-devedition",
            "linux64",
            "linux64-aarch64",
            "linux64-devedition",
            "macosx64",
            "macosx64-devedition",
            "win32",
            "win32-devedition",
            "win64",
            "win64-aarch64",
            "win64-aarch64-devedition",
            "win64-devedition"
        ],
        "revision": "ff6c9d55d4c1d558576bb6ca615179d8f9969f21"
    },
    "km": {
        "pin": false,
        "platforms": [
            "linux",
            "linux-devedition",
            "linux64",
            "linux64-aarch64",
            "linux64-devedition",
            "macosx64",
            "macosx64-devedition",
            "win32",
            "win32-devedition",
            "win64",
            "win64-aarch64",
            "win64-aarch64-devedition",
            "win64-devedition"
        ],
        "revision": "ff6c9d55d4c1d558576bb6ca615179d8f9969f21"
    },
    "kn": {
        "pin": false,
        "platforms": [
            "linux",
            "linux-devedition",
            "linux64",
            "linux64-aarch64",
            "linux64-devedition",
            "macosx64",
            "macosx64-devedition",
            "win32",
            "win32-devedition",
            "win64",
            "win64-aarch64",
            "win64-aarch64-devedition",
            "win64-devedition"
        ],
        "revision": "ff6c9d55d4c1d558576bb6ca615179d8f9969f21"
    },
    "ko": {
        "pin": false,
        "platforms": [
            "linux",
            "linux-devedition",
            "linux64",
            "linux64-aarch64",
            "linux64-devedition",
            "macosx64",
            "macosx64-devedition",
            "win32",
            "win32-devedition",
            "win64",
            "win64-aarch64",
            "win64-aarch64-devedition",
            "win64-devedition"
        ],
<<<<<<< HEAD
        "revision": "852b250f494bb8cb2ed02ef44a54f8a5f5f61623"
=======
        "revision": "ff6c9d55d4c1d558576bb6ca615179d8f9969f21"
>>>>>>> b94ea242
    },
    "lij": {
        "pin": false,
        "platforms": [
            "linux",
            "linux-devedition",
            "linux64",
            "linux64-aarch64",
            "linux64-devedition",
            "macosx64",
            "macosx64-devedition",
            "win32",
            "win32-devedition",
            "win64",
            "win64-aarch64",
            "win64-aarch64-devedition",
            "win64-devedition"
        ],
        "revision": "ff6c9d55d4c1d558576bb6ca615179d8f9969f21"
    },
    "lo": {
        "pin": false,
        "platforms": [
            "linux",
            "linux-devedition",
            "linux64",
            "linux64-aarch64",
            "linux64-devedition",
            "macosx64",
            "macosx64-devedition",
            "win32",
            "win32-devedition",
            "win64",
            "win64-aarch64",
            "win64-aarch64-devedition",
            "win64-devedition"
        ],
        "revision": "ff6c9d55d4c1d558576bb6ca615179d8f9969f21"
    },
    "lt": {
        "pin": false,
        "platforms": [
            "linux",
            "linux-devedition",
            "linux64",
            "linux64-aarch64",
            "linux64-devedition",
            "macosx64",
            "macosx64-devedition",
            "win32",
            "win32-devedition",
            "win64",
            "win64-aarch64",
            "win64-aarch64-devedition",
            "win64-devedition"
        ],
        "revision": "ff6c9d55d4c1d558576bb6ca615179d8f9969f21"
    },
    "ltg": {
        "pin": false,
        "platforms": [
            "linux",
            "linux-devedition",
            "linux64",
            "linux64-aarch64",
            "linux64-devedition",
            "macosx64",
            "macosx64-devedition",
            "win32",
            "win32-devedition",
            "win64",
            "win64-aarch64",
            "win64-aarch64-devedition",
            "win64-devedition"
        ],
        "revision": "ff6c9d55d4c1d558576bb6ca615179d8f9969f21"
    },
    "lv": {
        "pin": false,
        "platforms": [
            "linux",
            "linux-devedition",
            "linux64",
            "linux64-aarch64",
            "linux64-devedition",
            "macosx64",
            "macosx64-devedition",
            "win32",
            "win32-devedition",
            "win64",
            "win64-aarch64",
            "win64-aarch64-devedition",
            "win64-devedition"
        ],
        "revision": "ff6c9d55d4c1d558576bb6ca615179d8f9969f21"
    },
    "meh": {
        "pin": false,
        "platforms": [
            "linux",
            "linux-devedition",
            "linux64",
            "linux64-aarch64",
            "linux64-devedition",
            "macosx64",
            "macosx64-devedition",
            "win32",
            "win32-devedition",
            "win64",
            "win64-aarch64",
            "win64-aarch64-devedition",
            "win64-devedition"
        ],
        "revision": "ff6c9d55d4c1d558576bb6ca615179d8f9969f21"
    },
    "mk": {
        "pin": false,
        "platforms": [
            "linux",
            "linux-devedition",
            "linux64",
            "linux64-aarch64",
            "linux64-devedition",
            "macosx64",
            "macosx64-devedition",
            "win32",
            "win32-devedition",
            "win64",
            "win64-aarch64",
            "win64-aarch64-devedition",
            "win64-devedition"
        ],
        "revision": "ff6c9d55d4c1d558576bb6ca615179d8f9969f21"
    },
    "mr": {
        "pin": false,
        "platforms": [
            "linux",
            "linux-devedition",
            "linux64",
            "linux64-aarch64",
            "linux64-devedition",
            "macosx64",
            "macosx64-devedition",
            "win32",
            "win32-devedition",
            "win64",
            "win64-aarch64",
            "win64-aarch64-devedition",
            "win64-devedition"
        ],
        "revision": "ff6c9d55d4c1d558576bb6ca615179d8f9969f21"
    },
    "ms": {
        "pin": false,
        "platforms": [
            "linux",
            "linux-devedition",
            "linux64",
            "linux64-aarch64",
            "linux64-devedition",
            "macosx64",
            "macosx64-devedition",
            "win32",
            "win32-devedition",
            "win64",
            "win64-aarch64",
            "win64-aarch64-devedition",
            "win64-devedition"
        ],
        "revision": "ff6c9d55d4c1d558576bb6ca615179d8f9969f21"
    },
    "my": {
        "pin": false,
        "platforms": [
            "linux",
            "linux-devedition",
            "linux64",
            "linux64-aarch64",
            "linux64-devedition",
            "macosx64",
            "macosx64-devedition",
            "win32",
            "win32-devedition",
            "win64",
            "win64-aarch64",
            "win64-aarch64-devedition",
            "win64-devedition"
        ],
        "revision": "ff6c9d55d4c1d558576bb6ca615179d8f9969f21"
    },
    "nb-NO": {
        "pin": false,
        "platforms": [
            "linux",
            "linux-devedition",
            "linux64",
            "linux64-aarch64",
            "linux64-devedition",
            "macosx64",
            "macosx64-devedition",
            "win32",
            "win32-devedition",
            "win64",
            "win64-aarch64",
            "win64-aarch64-devedition",
            "win64-devedition"
        ],
        "revision": "ff6c9d55d4c1d558576bb6ca615179d8f9969f21"
    },
    "ne-NP": {
        "pin": false,
        "platforms": [
            "linux",
            "linux-devedition",
            "linux64",
            "linux64-aarch64",
            "linux64-devedition",
            "macosx64",
            "macosx64-devedition",
            "win32",
            "win32-devedition",
            "win64",
            "win64-aarch64",
            "win64-aarch64-devedition",
            "win64-devedition"
        ],
        "revision": "ff6c9d55d4c1d558576bb6ca615179d8f9969f21"
    },
    "nl": {
        "pin": false,
        "platforms": [
            "linux",
            "linux-devedition",
            "linux64",
            "linux64-aarch64",
            "linux64-devedition",
            "macosx64",
            "macosx64-devedition",
            "win32",
            "win32-devedition",
            "win64",
            "win64-aarch64",
            "win64-aarch64-devedition",
            "win64-devedition"
        ],
        "revision": "ff6c9d55d4c1d558576bb6ca615179d8f9969f21"
    },
    "nn-NO": {
        "pin": false,
        "platforms": [
            "linux",
            "linux-devedition",
            "linux64",
            "linux64-aarch64",
            "linux64-devedition",
            "macosx64",
            "macosx64-devedition",
            "win32",
            "win32-devedition",
            "win64",
            "win64-aarch64",
            "win64-aarch64-devedition",
            "win64-devedition"
        ],
<<<<<<< HEAD
        "revision": "e6a1379f4a8942ffce8e1d25f2ae8fb8aa6c8ea4"
=======
        "revision": "ff6c9d55d4c1d558576bb6ca615179d8f9969f21"
>>>>>>> b94ea242
    },
    "oc": {
        "pin": false,
        "platforms": [
            "linux",
            "linux-devedition",
            "linux64",
            "linux64-aarch64",
            "linux64-devedition",
            "macosx64",
            "macosx64-devedition",
            "win32",
            "win32-devedition",
            "win64",
            "win64-aarch64",
            "win64-aarch64-devedition",
            "win64-devedition"
        ],
        "revision": "ff6c9d55d4c1d558576bb6ca615179d8f9969f21"
    },
    "pa-IN": {
        "pin": false,
        "platforms": [
            "linux",
            "linux-devedition",
            "linux64",
            "linux64-aarch64",
            "linux64-devedition",
            "macosx64",
            "macosx64-devedition",
            "win32",
            "win32-devedition",
            "win64",
            "win64-aarch64",
            "win64-aarch64-devedition",
            "win64-devedition"
        ],
        "revision": "ff6c9d55d4c1d558576bb6ca615179d8f9969f21"
    },
    "pl": {
        "pin": false,
        "platforms": [
            "linux",
            "linux-devedition",
            "linux64",
            "linux64-aarch64",
            "linux64-devedition",
            "macosx64",
            "macosx64-devedition",
            "win32",
            "win32-devedition",
            "win64",
            "win64-aarch64",
            "win64-aarch64-devedition",
            "win64-devedition"
        ],
        "revision": "ff6c9d55d4c1d558576bb6ca615179d8f9969f21"
    },
    "pt-BR": {
        "pin": false,
        "platforms": [
            "linux",
            "linux-devedition",
            "linux64",
            "linux64-aarch64",
            "linux64-devedition",
            "macosx64",
            "macosx64-devedition",
            "win32",
            "win32-devedition",
            "win64",
            "win64-aarch64",
            "win64-aarch64-devedition",
            "win64-devedition"
        ],
        "revision": "ff6c9d55d4c1d558576bb6ca615179d8f9969f21"
    },
    "pt-PT": {
        "pin": false,
        "platforms": [
            "linux",
            "linux-devedition",
            "linux64",
            "linux64-aarch64",
            "linux64-devedition",
            "macosx64",
            "macosx64-devedition",
            "win32",
            "win32-devedition",
            "win64",
            "win64-aarch64",
            "win64-aarch64-devedition",
            "win64-devedition"
        ],
        "revision": "ff6c9d55d4c1d558576bb6ca615179d8f9969f21"
    },
    "rm": {
        "pin": false,
        "platforms": [
            "linux",
            "linux-devedition",
            "linux64",
            "linux64-aarch64",
            "linux64-devedition",
            "macosx64",
            "macosx64-devedition",
            "win32",
            "win32-devedition",
            "win64",
            "win64-aarch64",
            "win64-aarch64-devedition",
            "win64-devedition"
        ],
        "revision": "ff6c9d55d4c1d558576bb6ca615179d8f9969f21"
    },
    "ro": {
        "pin": false,
        "platforms": [
            "linux",
            "linux-devedition",
            "linux64",
            "linux64-aarch64",
            "linux64-devedition",
            "macosx64",
            "macosx64-devedition",
            "win32",
            "win32-devedition",
            "win64",
            "win64-aarch64",
            "win64-aarch64-devedition",
            "win64-devedition"
        ],
        "revision": "ff6c9d55d4c1d558576bb6ca615179d8f9969f21"
    },
    "ru": {
        "pin": false,
        "platforms": [
            "linux",
            "linux-devedition",
            "linux64",
            "linux64-aarch64",
            "linux64-devedition",
            "macosx64",
            "macosx64-devedition",
            "win32",
            "win32-devedition",
            "win64",
            "win64-aarch64",
            "win64-aarch64-devedition",
            "win64-devedition"
        ],
        "revision": "ff6c9d55d4c1d558576bb6ca615179d8f9969f21"
    },
    "sat": {
        "pin": false,
        "platforms": [
            "linux",
            "linux-devedition",
            "linux64",
            "linux64-aarch64",
            "linux64-devedition",
            "macosx64",
            "macosx64-devedition",
            "win32",
            "win32-devedition",
            "win64",
            "win64-aarch64",
            "win64-aarch64-devedition",
            "win64-devedition"
        ],
        "revision": "ff6c9d55d4c1d558576bb6ca615179d8f9969f21"
    },
    "sc": {
        "pin": false,
        "platforms": [
            "linux",
            "linux-devedition",
            "linux64",
            "linux64-aarch64",
            "linux64-devedition",
            "macosx64",
            "macosx64-devedition",
            "win32",
            "win32-devedition",
            "win64",
            "win64-aarch64",
            "win64-aarch64-devedition",
            "win64-devedition"
        ],
        "revision": "ff6c9d55d4c1d558576bb6ca615179d8f9969f21"
    },
    "scn": {
        "pin": false,
        "platforms": [
            "linux",
            "linux-devedition",
            "linux64",
            "linux64-aarch64",
            "linux64-devedition",
            "macosx64",
            "macosx64-devedition",
            "win32",
            "win32-devedition",
            "win64",
            "win64-aarch64",
            "win64-aarch64-devedition",
            "win64-devedition"
        ],
        "revision": "ff6c9d55d4c1d558576bb6ca615179d8f9969f21"
    },
    "sco": {
        "pin": false,
        "platforms": [
            "linux",
            "linux-devedition",
            "linux64",
            "linux64-aarch64",
            "linux64-devedition",
            "macosx64",
            "macosx64-devedition",
            "win32",
            "win32-devedition",
            "win64",
            "win64-aarch64",
            "win64-aarch64-devedition",
            "win64-devedition"
        ],
        "revision": "ff6c9d55d4c1d558576bb6ca615179d8f9969f21"
    },
    "si": {
        "pin": false,
        "platforms": [
            "linux",
            "linux-devedition",
            "linux64",
            "linux64-aarch64",
            "linux64-devedition",
            "macosx64",
            "macosx64-devedition",
            "win32",
            "win32-devedition",
            "win64",
            "win64-aarch64",
            "win64-aarch64-devedition",
            "win64-devedition"
        ],
        "revision": "ff6c9d55d4c1d558576bb6ca615179d8f9969f21"
    },
    "sk": {
        "pin": false,
        "platforms": [
            "linux",
            "linux-devedition",
            "linux64",
            "linux64-aarch64",
            "linux64-devedition",
            "macosx64",
            "macosx64-devedition",
            "win32",
            "win32-devedition",
            "win64",
            "win64-aarch64",
            "win64-aarch64-devedition",
            "win64-devedition"
        ],
        "revision": "ff6c9d55d4c1d558576bb6ca615179d8f9969f21"
    },
    "skr": {
        "pin": false,
        "platforms": [
            "linux",
            "linux-devedition",
            "linux64",
            "linux64-aarch64",
            "linux64-devedition",
            "macosx64",
            "macosx64-devedition",
            "win32",
            "win32-devedition",
            "win64",
            "win64-aarch64",
            "win64-aarch64-devedition",
            "win64-devedition"
        ],
<<<<<<< HEAD
        "revision": "422c0d859148688ef203bbcfab72b0146aca0982"
=======
        "revision": "ff6c9d55d4c1d558576bb6ca615179d8f9969f21"
>>>>>>> b94ea242
    },
    "sl": {
        "pin": false,
        "platforms": [
            "linux",
            "linux-devedition",
            "linux64",
            "linux64-aarch64",
            "linux64-devedition",
            "macosx64",
            "macosx64-devedition",
            "win32",
            "win32-devedition",
            "win64",
            "win64-aarch64",
            "win64-aarch64-devedition",
            "win64-devedition"
        ],
        "revision": "ff6c9d55d4c1d558576bb6ca615179d8f9969f21"
    },
    "son": {
        "pin": false,
        "platforms": [
            "linux",
            "linux-devedition",
            "linux64",
            "linux64-aarch64",
            "linux64-devedition",
            "macosx64",
            "macosx64-devedition",
            "win32",
            "win32-devedition",
            "win64",
            "win64-aarch64",
            "win64-aarch64-devedition",
            "win64-devedition"
        ],
        "revision": "ff6c9d55d4c1d558576bb6ca615179d8f9969f21"
    },
    "sq": {
        "pin": false,
        "platforms": [
            "linux",
            "linux-devedition",
            "linux64",
            "linux64-aarch64",
            "linux64-devedition",
            "macosx64",
            "macosx64-devedition",
            "win32",
            "win32-devedition",
            "win64",
            "win64-aarch64",
            "win64-aarch64-devedition",
            "win64-devedition"
        ],
        "revision": "ff6c9d55d4c1d558576bb6ca615179d8f9969f21"
    },
    "sr": {
        "pin": false,
        "platforms": [
            "linux",
            "linux-devedition",
            "linux64",
            "linux64-aarch64",
            "linux64-devedition",
            "macosx64",
            "macosx64-devedition",
            "win32",
            "win32-devedition",
            "win64",
            "win64-aarch64",
            "win64-aarch64-devedition",
            "win64-devedition"
        ],
        "revision": "ff6c9d55d4c1d558576bb6ca615179d8f9969f21"
    },
    "sv-SE": {
        "pin": false,
        "platforms": [
            "linux",
            "linux-devedition",
            "linux64",
            "linux64-aarch64",
            "linux64-devedition",
            "macosx64",
            "macosx64-devedition",
            "win32",
            "win32-devedition",
            "win64",
            "win64-aarch64",
            "win64-aarch64-devedition",
            "win64-devedition"
        ],
        "revision": "ff6c9d55d4c1d558576bb6ca615179d8f9969f21"
    },
    "szl": {
        "pin": false,
        "platforms": [
            "linux",
            "linux-devedition",
            "linux64",
            "linux64-aarch64",
            "linux64-devedition",
            "macosx64",
            "macosx64-devedition",
            "win32",
            "win32-devedition",
            "win64",
            "win64-aarch64",
            "win64-aarch64-devedition",
            "win64-devedition"
        ],
        "revision": "ff6c9d55d4c1d558576bb6ca615179d8f9969f21"
    },
    "ta": {
        "pin": false,
        "platforms": [
            "linux",
            "linux-devedition",
            "linux64",
            "linux64-aarch64",
            "linux64-devedition",
            "macosx64",
            "macosx64-devedition",
            "win32",
            "win32-devedition",
            "win64",
            "win64-aarch64",
            "win64-aarch64-devedition",
            "win64-devedition"
        ],
        "revision": "ff6c9d55d4c1d558576bb6ca615179d8f9969f21"
    },
    "te": {
        "pin": false,
        "platforms": [
            "linux",
            "linux-devedition",
            "linux64",
            "linux64-aarch64",
            "linux64-devedition",
            "macosx64",
            "macosx64-devedition",
            "win32",
            "win32-devedition",
            "win64",
            "win64-aarch64",
            "win64-aarch64-devedition",
            "win64-devedition"
        ],
        "revision": "ff6c9d55d4c1d558576bb6ca615179d8f9969f21"
    },
    "tg": {
        "pin": false,
        "platforms": [
            "linux",
            "linux-devedition",
            "linux64",
            "linux64-aarch64",
            "linux64-devedition",
            "macosx64",
            "macosx64-devedition",
            "win32",
            "win32-devedition",
            "win64",
            "win64-aarch64",
            "win64-aarch64-devedition",
            "win64-devedition"
        ],
<<<<<<< HEAD
        "revision": "66c0a43f9e3f27ec701b6989f6f37a7e77b45e73"
=======
        "revision": "ff6c9d55d4c1d558576bb6ca615179d8f9969f21"
>>>>>>> b94ea242
    },
    "th": {
        "pin": false,
        "platforms": [
            "linux",
            "linux-devedition",
            "linux64",
            "linux64-aarch64",
            "linux64-devedition",
            "macosx64",
            "macosx64-devedition",
            "win32",
            "win32-devedition",
            "win64",
            "win64-aarch64",
            "win64-aarch64-devedition",
            "win64-devedition"
        ],
        "revision": "ff6c9d55d4c1d558576bb6ca615179d8f9969f21"
    },
    "tl": {
        "pin": false,
        "platforms": [
            "linux",
            "linux-devedition",
            "linux64",
            "linux64-aarch64",
            "linux64-devedition",
            "macosx64",
            "macosx64-devedition",
            "win32",
            "win32-devedition",
            "win64",
            "win64-aarch64",
            "win64-aarch64-devedition",
            "win64-devedition"
        ],
        "revision": "ff6c9d55d4c1d558576bb6ca615179d8f9969f21"
    },
    "tr": {
        "pin": false,
        "platforms": [
            "linux",
            "linux-devedition",
            "linux64",
            "linux64-aarch64",
            "linux64-devedition",
            "macosx64",
            "macosx64-devedition",
            "win32",
            "win32-devedition",
            "win64",
            "win64-aarch64",
            "win64-aarch64-devedition",
            "win64-devedition"
        ],
        "revision": "ff6c9d55d4c1d558576bb6ca615179d8f9969f21"
    },
    "trs": {
        "pin": false,
        "platforms": [
            "linux",
            "linux-devedition",
            "linux64",
            "linux64-aarch64",
            "linux64-devedition",
            "macosx64",
            "macosx64-devedition",
            "win32",
            "win32-devedition",
            "win64",
            "win64-aarch64",
            "win64-aarch64-devedition",
            "win64-devedition"
        ],
        "revision": "ff6c9d55d4c1d558576bb6ca615179d8f9969f21"
    },
    "uk": {
        "pin": false,
        "platforms": [
            "linux",
            "linux-devedition",
            "linux64",
            "linux64-aarch64",
            "linux64-devedition",
            "macosx64",
            "macosx64-devedition",
            "win32",
            "win32-devedition",
            "win64",
            "win64-aarch64",
            "win64-aarch64-devedition",
            "win64-devedition"
        ],
        "revision": "ff6c9d55d4c1d558576bb6ca615179d8f9969f21"
    },
    "ur": {
        "pin": false,
        "platforms": [
            "linux",
            "linux-devedition",
            "linux64",
            "linux64-aarch64",
            "linux64-devedition",
            "macosx64",
            "macosx64-devedition",
            "win32",
            "win32-devedition",
            "win64",
            "win64-aarch64",
            "win64-aarch64-devedition",
            "win64-devedition"
        ],
        "revision": "ff6c9d55d4c1d558576bb6ca615179d8f9969f21"
    },
    "uz": {
        "pin": false,
        "platforms": [
            "linux",
            "linux-devedition",
            "linux64",
            "linux64-aarch64",
            "linux64-devedition",
            "macosx64",
            "macosx64-devedition",
            "win32",
            "win32-devedition",
            "win64",
            "win64-aarch64",
            "win64-aarch64-devedition",
            "win64-devedition"
        ],
        "revision": "ff6c9d55d4c1d558576bb6ca615179d8f9969f21"
    },
    "vi": {
        "pin": false,
        "platforms": [
            "linux",
            "linux-devedition",
            "linux64",
            "linux64-aarch64",
            "linux64-devedition",
            "macosx64",
            "macosx64-devedition",
            "win32",
            "win32-devedition",
            "win64",
            "win64-aarch64",
            "win64-aarch64-devedition",
            "win64-devedition"
        ],
        "revision": "ff6c9d55d4c1d558576bb6ca615179d8f9969f21"
    },
    "wo": {
        "pin": false,
        "platforms": [
            "linux",
            "linux-devedition",
            "linux64",
            "linux64-aarch64",
            "linux64-devedition",
            "macosx64",
            "macosx64-devedition",
            "win32",
            "win32-devedition",
            "win64",
            "win64-aarch64",
            "win64-aarch64-devedition",
            "win64-devedition"
        ],
        "revision": "ff6c9d55d4c1d558576bb6ca615179d8f9969f21"
    },
    "xh": {
        "pin": false,
        "platforms": [
            "linux",
            "linux-devedition",
            "linux64",
            "linux64-aarch64",
            "linux64-devedition",
            "macosx64",
            "macosx64-devedition",
            "win32",
            "win32-devedition",
            "win64",
            "win64-aarch64",
            "win64-aarch64-devedition",
            "win64-devedition"
        ],
        "revision": "ff6c9d55d4c1d558576bb6ca615179d8f9969f21"
    },
    "zh-CN": {
        "pin": false,
        "platforms": [
            "linux",
            "linux-devedition",
            "linux64",
            "linux64-aarch64",
            "linux64-devedition",
            "macosx64",
            "macosx64-devedition",
            "win32",
            "win32-devedition",
            "win64",
            "win64-aarch64",
            "win64-aarch64-devedition",
            "win64-devedition"
        ],
        "revision": "ff6c9d55d4c1d558576bb6ca615179d8f9969f21"
    },
    "zh-TW": {
        "pin": false,
        "platforms": [
            "linux",
            "linux-devedition",
            "linux64",
            "linux64-aarch64",
            "linux64-devedition",
            "macosx64",
            "macosx64-devedition",
            "win32",
            "win32-devedition",
            "win64",
            "win64-aarch64",
            "win64-aarch64-devedition",
            "win64-devedition"
        ],
        "revision": "ff6c9d55d4c1d558576bb6ca615179d8f9969f21"
    }
}<|MERGE_RESOLUTION|>--- conflicted
+++ resolved
@@ -396,11 +396,7 @@
             "win64-aarch64-devedition",
             "win64-devedition"
         ],
-<<<<<<< HEAD
-        "revision": "4d455c57c8202335f0d9f50d6ea7b592ee2fb9dd"
-=======
-        "revision": "ff6c9d55d4c1d558576bb6ca615179d8f9969f21"
->>>>>>> b94ea242
+        "revision": "ff6c9d55d4c1d558576bb6ca615179d8f9969f21"
     },
     "dsb": {
         "pin": false,
@@ -609,11 +605,7 @@
             "win64-aarch64-devedition",
             "win64-devedition"
         ],
-<<<<<<< HEAD
-        "revision": "24fcd8b5b917ce3c2e470b796ab1328dcda61759"
-=======
-        "revision": "ff6c9d55d4c1d558576bb6ca615179d8f9969f21"
->>>>>>> b94ea242
+        "revision": "ff6c9d55d4c1d558576bb6ca615179d8f9969f21"
     },
     "fa": {
         "pin": false,
@@ -1170,11 +1162,7 @@
             "win64-aarch64-devedition",
             "win64-devedition"
         ],
-<<<<<<< HEAD
-        "revision": "852b250f494bb8cb2ed02ef44a54f8a5f5f61623"
-=======
-        "revision": "ff6c9d55d4c1d558576bb6ca615179d8f9969f21"
->>>>>>> b94ea242
+        "revision": "ff6c9d55d4c1d558576bb6ca615179d8f9969f21"
     },
     "lij": {
         "pin": false,
@@ -1440,11 +1428,7 @@
             "win64-aarch64-devedition",
             "win64-devedition"
         ],
-<<<<<<< HEAD
-        "revision": "e6a1379f4a8942ffce8e1d25f2ae8fb8aa6c8ea4"
-=======
-        "revision": "ff6c9d55d4c1d558576bb6ca615179d8f9969f21"
->>>>>>> b94ea242
+        "revision": "ff6c9d55d4c1d558576bb6ca615179d8f9969f21"
     },
     "oc": {
         "pin": false,
@@ -1729,11 +1713,7 @@
             "win64-aarch64-devedition",
             "win64-devedition"
         ],
-<<<<<<< HEAD
-        "revision": "422c0d859148688ef203bbcfab72b0146aca0982"
-=======
-        "revision": "ff6c9d55d4c1d558576bb6ca615179d8f9969f21"
->>>>>>> b94ea242
+        "revision": "ff6c9d55d4c1d558576bb6ca615179d8f9969f21"
     },
     "sl": {
         "pin": false,
@@ -1904,11 +1884,7 @@
             "win64-aarch64-devedition",
             "win64-devedition"
         ],
-<<<<<<< HEAD
-        "revision": "66c0a43f9e3f27ec701b6989f6f37a7e77b45e73"
-=======
-        "revision": "ff6c9d55d4c1d558576bb6ca615179d8f9969f21"
->>>>>>> b94ea242
+        "revision": "ff6c9d55d4c1d558576bb6ca615179d8f9969f21"
     },
     "th": {
         "pin": false,
@@ -2138,4 +2114,5 @@
         ],
         "revision": "ff6c9d55d4c1d558576bb6ca615179d8f9969f21"
     }
+
 }