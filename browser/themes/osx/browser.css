--- conflicted
+++ resolved
@@ -2482,46 +2482,6 @@
   font-weight: bold;
   text-shadow: @loweredShadow@;
   border: none;
-<<<<<<< HEAD
-  text-align: center;
-  -moz-box-align: stretch;
-}
-
-.tabbrowser-tab[remote] {
-  text-decoration: underline;
-}
-
-%define TABSONTOP_TAB #tabbrowser-tabs[tabsontop="true"] > .tabbrowser-tab
-%define TABSONBOTTOM_TAB #tabbrowser-tabs[tabsontop="false"] > .tabbrowser-tab
-%define TABSONTOP_TAB_STACK #tabbrowser-tabs[tabsontop="true"] > .tabbrowser-tab > .tab-stack
-%define TABSONBOTTOM_TAB_STACK #tabbrowser-tabs[tabsontop="false"] > .tabbrowser-tab > .tab-stack
-%define TABSONTOP_NEWTAB_BUTTON #tabbrowser-tabs[tabsontop="true"] > .tabbrowser-arrowscrollbox > .tabs-newtab-button
-%define TABSONBOTTOM_NEWTAB_BUTTON #tabbrowser-tabs[tabsontop="false"] > .tabbrowser-arrowscrollbox > .tabs-newtab-button
-
-@TABSONTOP_TAB_STACK@ > .tab-background {
-  margin-top: 3px;
-}
-
-@TABSONBOTTOM_TAB_STACK@ > .tab-background {
-  margin-bottom: 3px;
-}
-
-@TABSONTOP_TAB_STACK@ > .tab-background:not([selected="true"]):not(:-moz-lwtheme) {
-  margin-bottom: 2px;
-}
-
-@TABSONBOTTOM_TAB_STACK@ > .tab-background:not([selected="true"]) {
-  margin-top: 2px;
-}
-
-.tab-background,
-.tab-content,
-.tabs-newtab-button > .toolbarbutton-icon {
-  -moz-margin-start: -5px;
-  -moz-margin-end: -4px;
-  pointer-events: none;
-=======
->>>>>>> 576ea56c
 }
 
 .tabbrowser-tab {
