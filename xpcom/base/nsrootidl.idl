/* -*- Mode: IDL; tab-width: 4; indent-tabs-mode: nil; c-basic-offset: 4 -*- */
/* ***** BEGIN LICENSE BLOCK *****
 * Version: MPL 1.1/GPL 2.0/LGPL 2.1
 *
 * The contents of this file are subject to the Mozilla Public License Version
 * 1.1 (the "License"); you may not use this file except in compliance with
 * the License. You may obtain a copy of the License at
 * http://www.mozilla.org/MPL/
 *
 * Software distributed under the License is distributed on an "AS IS" basis,
 * WITHOUT WARRANTY OF ANY KIND, either express or implied. See the License
 * for the specific language governing rights and limitations under the
 * License.
 *
 * The Original Code is mozilla.org code.
 *
 * The Initial Developer of the Original Code is
 * Netscape Communications Corporation.
 * Portions created by the Initial Developer are Copyright (C) 1998
 * the Initial Developer. All Rights Reserved.
 *
 * Contributor(s):
 *   Dan Rosen <dr@netscape.com>
 *
 * Alternatively, the contents of this file may be used under the terms of
 * either of the GNU General Public License Version 2 or later (the "GPL"),
 * or the GNU Lesser General Public License Version 2.1 or later (the "LGPL"),
 * in which case the provisions of the GPL or the LGPL are applicable instead
 * of those above. If you wish to allow use of your version of this file only
 * under the terms of either the GPL or the LGPL, and not to allow others to
 * use your version of this file under the terms of the MPL, indicate your
 * decision by deleting the provisions above and replace them with the notice
 * and other provisions required by the GPL or the LGPL. If you do not delete
 * the provisions above, a recipient may use your version of this file under
 * the terms of any one of the MPL, the GPL or the LGPL.
 *
 * ***** END LICENSE BLOCK ***** */

/**
 * Root idl declarations to be used by all.
 * @status FROZEN
 */

%{C++

#include "nscore.h"
#include "prtime.h"

/*
 * Forward declarations for new string types
 */
class nsAString;
class nsACString;

/* 
 * Start commenting out the C++ versions of the below in the output header
 */
#if 0
%}

typedef boolean             PRBool   ;
typedef octet               PRUint8  ;
typedef unsigned short      PRUint16 ;
typedef unsigned short      PRUnichar;
typedef unsigned long       PRUint32 ;
typedef unsigned long long  PRUint64 ;
typedef unsigned long long  PRTime   ;
typedef short               PRInt16  ;
typedef long                PRInt32  ;
typedef long long           PRInt64  ;

typedef unsigned long       nsrefcnt ;
typedef unsigned long       nsresult ;

// XXX need this built into xpidl compiler so that it's really size_t or PRSize
// and it's scriptable:
typedef unsigned long       size_t;

[ptr]         native voidPtr(void);
[ptr]         native charPtr(char);
[ptr]         native unicharPtr(PRUnichar);

[ref, nsid]   native nsIDRef(nsID);
[ref, nsid]   native nsIIDRef(nsIID);
[ref, nsid]   native nsCIDRef(nsCID);

[ptr, nsid]   native nsIDPtr(nsID);
[ptr, nsid]   native nsIIDPtr(nsIID);
[ptr, nsid]   native nsCIDPtr(nsCID);

// NOTE: Be careful in using the following 3 types. The *Ref and *Ptr variants 
// are more commonly used (and better supported). Those variants require 
// nsMemory alloc'd copies when used as 'out' params while these types do not. 
// However, currently these types can not be used for 'in' params. And, methods 
// that use them as 'out' params *must* be declared [notxpcom] (with an explicit 
// return type of nsresult). This makes such methods implicitly not scriptable.
// Use of these types in methods without a [notxpcom] declaration will cause
// the xpidl compiler to raise an error.
// See: http://bugzilla.mozilla.org/show_bug.cgi?id=93792

[nsid]        native nsIID(nsIID);
[nsid]        native nsID(nsID);
[nsid]        native nsCID(nsCID);

[ptr]         native nsQIResult(void);

[ref, domstring] native DOMString(ignored);
[ref, domstring] native DOMStringRef(ignored);
[ptr, domstring] native DOMStringPtr(ignored);

[ref, utf8string] native AUTF8String(ignored);
[ref, utf8string] native AUTF8StringRef(ignored);
[ptr, utf8string] native AUTF8StringPtr(ignored);

[ref, cstring] native ACString(ignored);
[ref, cstring] native ACStringRef(ignored);
[ptr, cstring] native ACStringPtr(ignored);

[ref, astring] native AString(ignored);
[ref, astring] native AStringRef(ignored);
[ptr, astring] native AStringPtr(ignored);

<<<<<<< HEAD
native jsval(jsval);
native jsid(jsid);
=======
[jsval]       native jsval(jsval);
>>>>>>> 1149a1b0

%{C++
/* 
 * End commenting out the C++ versions of the above in the output header
 */
#endif
%}<|MERGE_RESOLUTION|>--- conflicted
+++ resolved
@@ -120,12 +120,8 @@
 [ref, astring] native AStringRef(ignored);
 [ptr, astring] native AStringPtr(ignored);
 
-<<<<<<< HEAD
-native jsval(jsval);
-native jsid(jsid);
-=======
 [jsval]       native jsval(jsval);
->>>>>>> 1149a1b0
+              native jsid(jsid);
 
 %{C++
 /* 
