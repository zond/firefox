--- conflicted
+++ resolved
@@ -1797,7 +1797,12 @@
         return;
       }
 
-<<<<<<< HEAD
+      case OBJVECTOR: {
+        AutoObjectVector::VectorImpl &vector = static_cast<AutoObjectVector *>(this)->vector;
+        MarkObjectRange(trc, vector.length(), vector.begin(), "js::AutoObjectVector.vector");
+        return;
+      }
+
       case TYPE: {
         types::TypeObject *type = static_cast<types::AutoTypeRooter *>(this)->type;
         MarkTypeObject(trc, type, "js::AutoTypeRooter");
@@ -1807,11 +1812,6 @@
       case VALARRAY: {
         AutoValueArray *array = static_cast<AutoValueArray *>(this);
         MarkValueRange(trc, array->length(), array->start(), "js::AutoValueArray");
-=======
-      case OBJVECTOR: {
-        AutoObjectVector::VectorImpl &vector = static_cast<AutoObjectVector *>(this)->vector;
-        MarkObjectRange(trc, vector.length(), vector.begin(), "js::AutoObjectVector.vector");
->>>>>>> ea5ef637
         return;
       }
     }
