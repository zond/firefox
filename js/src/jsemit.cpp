--- conflicted
+++ resolved
@@ -1337,7 +1337,7 @@
 {
     js_PushStatement(tc, stmt, STMT_BLOCK, top);
     stmt->flags |= SIF_SCOPE;
-    blockObj->setParent(tc->blockChain);
+    blockObj->setParent(ObjectOrNullTag(tc->blockChain));
     stmt->downScope = tc->topScopeStmt;
     tc->topScopeStmt = stmt;
     tc->blockChain = blockObj;
@@ -1558,7 +1558,7 @@
 {
     /* XXX just do numbers for now */
     if (pn->pn_type == TOK_NUMBER) {
-        if (!cg->constMap.put(atom, NumberValue(pn->pn_dval)))
+        if (!cg->constMap.put(atom, NumberTag(pn->pn_dval)))
             return JS_FALSE;
     }
     return JS_TRUE;
@@ -1590,7 +1590,7 @@
 
             if (slotp) {
                 JS_ASSERT(obj->fslots[JSSLOT_BLOCK_DEPTH].isInt32());
-                *slotp = obj->fslots[JSSLOT_BLOCK_DEPTH].toInt32() +
+                *slotp = obj->fslots[JSSLOT_BLOCK_DEPTH].asInt32() +
                          sprop->shortid;
             }
             return stmt;
@@ -1845,7 +1845,7 @@
             continue;
         }
 
-        JSDefinition *dn = (JSDefinition *) v.toPrivate();
+        JSDefinition *dn = (JSDefinition *) v.asPrivate();
         JS_ASSERT(dn->pn_defn);
         JS_ASSERT(uintN(dn->frameSlot() + depth) < JS_BIT(16));
         dn->pn_cookie.set(dn->pn_cookie.level(), dn->frameSlot() + depth);
@@ -3013,7 +3013,7 @@
         return JS_TRUE;
     }
 
-    if (!cg->constList.append(DoubleValue(dval)))
+    if (!cg->constList.append(DoubleTag(dval)))
         return JS_FALSE;
 
     return EmitIndexOp(cx, JSOP_DOUBLE, cg->constList.length() - 1, cg);
@@ -3221,7 +3221,7 @@
                 switchOp = JSOP_LOOKUPSWITCH;
                 continue;
             }
-            i = pn3->pn_pval->toInt32();
+            i = pn3->pn_pval->asInt32();
             if ((jsuint)(i + (jsint)JS_BIT(15)) >= (jsuint)JS_BIT(16)) {
                 switchOp = JSOP_LOOKUPSWITCH;
                 continue;
@@ -3416,7 +3416,7 @@
                 for (pn3 = pn2->pn_head; pn3; pn3 = pn3->pn_next) {
                     if (pn3->pn_type == TOK_DEFAULT)
                         continue;
-                    i = pn3->pn_pval->toInt32();
+                    i = pn3->pn_pval->asInt32();
                     i -= low;
                     JS_ASSERT((uint32)i < tableLength);
                     table[i] = pn3;
@@ -3754,6 +3754,8 @@
 static JSBool
 EmitDestructuringLHS(JSContext *cx, JSCodeGenerator *cg, JSParseNode *pn)
 {
+    jsuint slot;
+
     /*
      * Now emit the lvalue opcode sequence.  If the lvalue is a nested
      * destructuring initialiser-form, call ourselves to handle it, then
@@ -3795,22 +3797,14 @@
             jsuint slot = pn->pn_cookie.asInteger();
             EMIT_UINT16_IMM_OP(JSOP_SETLOCALPOP, slot);
             break;
-          }
 
           case JSOP_SETARG:
-<<<<<<< HEAD
           case JSOP_SETGLOBAL:
-            slot = (jsuint) pn->pn_cookie;
-=======
-          case JSOP_SETGVAR:
-          {
             jsuint slot = pn->pn_cookie.asInteger();
->>>>>>> 2d8724f6
             EMIT_UINT16_IMM_OP(PN_OP(pn), slot);
             if (js_Emit1(cx, cg, JSOP_POP) < 0)
                 return JS_FALSE;
             break;
-          }
 
           default:
           {
