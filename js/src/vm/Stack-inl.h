/* -*- Mode: C; tab-width: 4; indent-tabs-mode: nil; c-basic-offset: 4 -*-
 * vim: set ts=4 sw=4 et tw=79 ft=cpp:
 *
 * ***** BEGIN LICENSE BLOCK *****
 * Version: MPL 1.1/GPL 2.0/LGPL 2.1
 *
 * The contents of this file are subject to the Mozilla Public License Version
 * 1.1 (the "License"); you may not use this file except in compliance with
 * the License. You may obtain a copy of the License at
 * http://www.mozilla.org/MPL/
 *
 * Software distributed under the License is distributed on an "AS IS" basis,
 * WITHOUT WARRANTY OF ANY KIND, either express or implied. See the License
 * for the specific language governing rights and limitations under the
 * License.
 *
 * The Original Code is SpiderMonkey JavaScript engine.
 *
 * The Initial Developer of the Original Code is
 * Mozilla Corporation.
 * Portions created by the Initial Developer are Copyright (C) 2009
 * the Initial Developer. All Rights Reserved.
 *
 * Contributor(s):
 *   Luke Wagner <luke@mozilla.com>
 *
 * Alternatively, the contents of this file may be used under the terms of
 * either the GNU General Public License Version 2 or later (the "GPL"), or
 * the GNU Lesser General Public License Version 2.1 or later (the "LGPL"),
 * in which case the provisions of the GPL or the LGPL are applicable instead
 * of those above. If you wish to allow use of your version of this file only
 * under the terms of either the GPL or the LGPL, and not to allow others to
 * use your version of this file under the terms of the MPL, indicate your
 * decision by deleting the provisions above and replace them with the notice
 * and other provisions required by the GPL or the LGPL. If you do not delete
 * the provisions above, a recipient may use your version of this file under
 * the terms of any one of the MPL, the GPL or the LGPL.
 *
 * ***** END LICENSE BLOCK ***** */

#ifndef Stack_inl_h__
#define Stack_inl_h__

#include "jscntxt.h"
#include "jscompartment.h"

#include "Stack.h"

#include "ArgumentsObject-inl.h"

namespace js {

inline void
StackFrame::initPrev(JSContext *cx)
{
    JS_ASSERT(flags_ & HAS_PREVPC);
    if (FrameRegs *regs = cx->maybeRegs()) {
        prev_ = regs->fp();
        prevpc_ = regs->pc;
        JS_ASSERT_IF(!prev_->isDummyFrame() && !prev_->hasImacropc(),
                     uint32(prevpc_ - prev_->script()->code) < prev_->script()->length);
    } else {
        prev_ = NULL;
#ifdef DEBUG
        prevpc_ = (jsbytecode *)0xbadc;
#endif
    }
}

inline void
StackFrame::resetGeneratorPrev(JSContext *cx)
{
    flags_ |= HAS_PREVPC;
    initPrev(cx);
}

inline void
StackFrame::initCallFrame(JSContext *cx, JSObject &callee, JSFunction *fun,
                          JSScript *script, uint32 nactual, StackFrame::Flags flagsArg)
{
    JS_ASSERT((flagsArg & ~(CONSTRUCTING |
                            OVERFLOW_ARGS |
                            UNDERFLOW_ARGS)) == 0);
    JS_ASSERT(fun == callee.getFunctionPrivate());
    JS_ASSERT(script == fun->script());

    /* Initialize stack frame members. */
    flags_ = FUNCTION | HAS_PREVPC | HAS_SCOPECHAIN | flagsArg;
    exec.fun = fun;
    args.nactual = nactual;  /* only need to write if over/under-flow */
    scopeChain_ = callee.getParent();
    initPrev(cx);
    JS_ASSERT(!hasImacropc());
    JS_ASSERT(!hasHookData());
    JS_ASSERT(annotation() == NULL);
    JS_ASSERT(!hasCallObj());

    SetValueRangeToUndefined(slots(), script->nfixed);
}

inline void
StackFrame::resetCallFrame(JSScript *script)
{
    JS_ASSERT(script == this->script());

    /* Undo changes to frame made during execution; see also initCallFrame */

    putActivationObjects();

    if (flags_ & UNDERFLOW_ARGS)
        SetValueRangeToUndefined(formalArgs() + numActualArgs(), formalArgsEnd());

    JS_ASSERT(!(flags_ & ~(FUNCTION |
                           OVERFLOW_ARGS |
                           UNDERFLOW_ARGS |
                           OVERRIDE_ARGS |
                           HAS_PREVPC |
                           HAS_RVAL |
                           HAS_SCOPECHAIN |
                           HAS_ANNOTATION |
                           HAS_HOOK_DATA |
                           HAS_CALL_OBJ |
                           HAS_ARGS_OBJ |
                           FINISHED_IN_INTERP)));

    /*
     * Since the stack frame is usually popped after PutActivationObjects,
     * these bits aren't cleared. The activation objects must have actually
     * been put, though.
     */
    JS_ASSERT_IF(flags_ & HAS_CALL_OBJ, callObj().getPrivate() == NULL);
    JS_ASSERT_IF(flags_ & HAS_ARGS_OBJ, argsObj().getPrivate() == NULL);

    flags_ &= FUNCTION |
              OVERFLOW_ARGS |
              HAS_PREVPC |
              UNDERFLOW_ARGS;

    JS_ASSERT(exec.fun == callee().getFunctionPrivate());
    scopeChain_ = callee().getParent();

    SetValueRangeToUndefined(slots(), script->nfixed);
}

inline void
StackFrame::initJitFrameCallerHalf(JSContext *cx, StackFrame::Flags flags,
                                    void *ncode)
{
    JS_ASSERT((flags & ~(CONSTRUCTING |
                         FUNCTION |
                         OVERFLOW_ARGS |
                         UNDERFLOW_ARGS)) == 0);

    flags_ = FUNCTION | flags;
    prev_ = cx->fp();
    ncode_ = ncode;
}

/*
 * The "early prologue" refers to the members that are stored for the benefit
 * of slow paths before initializing the rest of the members.
 */
inline void
StackFrame::initJitFrameEarlyPrologue(JSFunction *fun, uint32 nactual)
{
    exec.fun = fun;
    if (flags_ & (OVERFLOW_ARGS | UNDERFLOW_ARGS))
        args.nactual = nactual;
}

/*
 * The "late prologue" refers to the members that are stored after having
 * checked for stack overflow and formal/actual arg mismatch.
 */
inline void
StackFrame::initJitFrameLatePrologue()
{
    SetValueRangeToUndefined(slots(), script()->nfixed);
}

<<<<<<< HEAD
inline void
StackFrame::initEvalFrame(JSContext *cx, JSScript *script, StackFrame *prev, JSObject *chain, uint32 flagsArg)
{
    JS_ASSERT(flagsArg & EVAL);
    JS_ASSERT((flagsArg & ~(EVAL | DEBUGGER)) == 0);
    JS_ASSERT(prev->isScriptFrame());

    /*
     * eval code always runs in prev's scope, except when executed via
     * DebugFrame_evalWithBindings. Strict eval is another special case, dealt
     * with specially in js::Execute after this method returns.
     */
    JS_ASSERT_IF(!(flagsArg & DEBUGGER), chain == &prev->scopeChain());

    /* Copy (callee, thisv). */
    Value *dstvp = (Value *)this - 2;
    Value *srcvp = prev->hasArgs()
                   ? prev->formalArgs() - 2
                   : (Value *)prev - 2;
    dstvp[0] = srcvp[0];
    dstvp[1] = srcvp[1];
    JS_ASSERT_IF(prev->isFunctionFrame(),
                 dstvp[0].toObject().isFunction());

    /* Initialize stack frame members. */
    flags_ = flagsArg | HAS_PREVPC | HAS_SCOPECHAIN |
             (prev->flags_ & (FUNCTION | GLOBAL));
    if (isFunctionFrame()) {
        exec = prev->exec;
        args.script = script;
    } else {
        exec.script = script;
    }

    scopeChain_ = chain;
    prev_ = prev;
    prevpc_ = prev->pcQuadratic(cx);
    JS_ASSERT(!hasImacropc());
    JS_ASSERT(!hasHookData());
    setAnnotation(prev->annotation());
}

inline void
StackFrame::initGlobalFrame(JSScript *script, JSObject &chain, StackFrame *prev, uint32 flagsArg)
{
    JS_ASSERT((flagsArg & ~(EVAL | DEBUGGER)) == 0);

    /* Initialize (callee, thisv). */
    Value *vp = (Value *)this - 2;
    vp[0].setUndefined();
    vp[1].setUndefined();  /* Set after frame pushed using thisObject */

    /* Initialize stack frame members. */
    flags_ = flagsArg | GLOBAL | HAS_PREVPC | HAS_SCOPECHAIN;
    exec.script = script;
    args.script = (JSScript *)0xbad;
    scopeChain_ = &chain;
    prev_ = prev;
    JS_ASSERT(!hasImacropc());
    JS_ASSERT(!hasHookData());
    JS_ASSERT(annotation() == NULL);
}

inline void
StackFrame::initDummyFrame(JSContext *cx, JSObject &chain)
{
    PodZero(this);
    flags_ = DUMMY | HAS_PREVPC | HAS_SCOPECHAIN;
    initPrev(cx);
    chain.isGlobal();
    setScopeChainNoCallObj(chain);
}

inline void
StackFrame::stealFrameAndSlots(Value *vp, StackFrame *otherfp,
                               Value *othervp, Value *othersp)
{
    JS_ASSERT(vp == (Value *)this - (otherfp->formalArgsEnd() - othervp));
    JS_ASSERT(othervp == otherfp->actualArgs() - 2);
    JS_ASSERT(othersp >= otherfp->slots());
    JS_ASSERT(othersp <= otherfp->base() + otherfp->numSlots());

    PodCopy(vp, othervp, othersp - othervp);
    JS_ASSERT(vp == this->actualArgs() - 2);

    /* Catch bad-touching of non-canonical args (e.g., generator_trace). */
    if (otherfp->hasOverflowArgs())
        Debug_SetValueRangeToCrashOnTouch(othervp, othervp + 2 + otherfp->numFormalArgs());

    /*
     * Repoint Call, Arguments, Block and With objects to the new live frame.
     * Call and Arguments are done directly because we have pointers to them.
     * Block and With objects are done indirectly through 'liveFrame'. See
     * js_LiveFrameToFloating comment in jsiter.h.
     */
    if (hasCallObj()) {
        JSObject &obj = callObj();
        obj.setPrivate(this);
        otherfp->flags_ &= ~HAS_CALL_OBJ;
        if (js_IsNamedLambda(fun())) {
            JSObject *env = obj.getParent();
            JS_ASSERT(env->getClass() == &js_DeclEnvClass);
            env->setPrivate(this);
        }
    }
    if (hasArgsObj()) {
        ArgumentsObject &argsobj = argsObj();
        if (argsobj.isNormalArguments())
            argsobj.setPrivate(this);
        else
            JS_ASSERT(!argsobj.getPrivate());
        otherfp->flags_ &= ~HAS_ARGS_OBJ;
    }
}

=======
>>>>>>> d70ed7cc
inline Value &
StackFrame::canonicalActualArg(uintN i) const
{
    if (i < numFormalArgs())
        return formalArg(i);
    JS_ASSERT(i < numActualArgs());
    return actualArgs()[i];
}

template <class Op>
inline bool
StackFrame::forEachCanonicalActualArg(Op op, uintN start /* = 0 */, uintN count /* = uintN(-1) */)
{
    uintN nformal = fun()->nargs;
    JS_ASSERT(start <= nformal);

    Value *formals = formalArgsEnd() - nformal;
    uintN nactual = numActualArgs();
    if (count == uintN(-1))
        count = nactual - start;

    uintN end = start + count;
    JS_ASSERT(end >= start);
    JS_ASSERT(end <= nactual);

    if (end <= nformal) {
        Value *p = formals + start;
        for (; start < end; ++p, ++start) {
            if (!op(start, p))
                return false;
        }
    } else {
        for (Value *p = formals + start; start < nformal; ++p, ++start) {
            if (!op(start, p))
                return false;
        }
        JS_ASSERT(start >= nformal);
        Value *actuals = formals - (nactual + 2) + start;
        for (Value *p = actuals; start < end; ++p, ++start) {
            if (!op(start, p))
                return false;
        }
    }
    return true;
}

template <class Op>
inline bool
StackFrame::forEachFormalArg(Op op)
{
    Value *formals = formalArgsEnd() - fun()->nargs;
    Value *formalsEnd = formalArgsEnd();
    uintN i = 0;
    for (Value *p = formals; p != formalsEnd; ++p, ++i) {
        if (!op(i, p))
            return false;
    }
    return true;
}

struct CopyTo
{
    Value *dst;
    CopyTo(Value *dst) : dst(dst) {}
    bool operator()(uintN, Value *src) {
        *dst++ = *src;
        return true;
    }
};

inline uintN
StackFrame::numActualArgs() const
{
    JS_ASSERT(hasArgs());
    if (JS_UNLIKELY(flags_ & (OVERFLOW_ARGS | UNDERFLOW_ARGS)))
        return hasArgsObj() ? argsObj().initialLength() : args.nactual;
    return numFormalArgs();
}

inline Value *
StackFrame::actualArgs() const
{
    JS_ASSERT(hasArgs());
    Value *argv = formalArgs();
    if (JS_UNLIKELY(flags_ & OVERFLOW_ARGS)) {
        uintN nactual = hasArgsObj() ? argsObj().initialLength() : args.nactual;
        return argv - (2 + nactual);
    }
    return argv;
}

inline Value *
StackFrame::actualArgsEnd() const
{
    JS_ASSERT(hasArgs());
    if (JS_UNLIKELY(flags_ & OVERFLOW_ARGS))
        return formalArgs() - 2;
    return formalArgs() + numActualArgs();
}

inline void
StackFrame::setArgsObj(ArgumentsObject &obj)
{
    JS_ASSERT_IF(hasArgsObj(), &obj == args.obj);
    JS_ASSERT_IF(!hasArgsObj(), numActualArgs() == obj.initialLength());
    args.obj = &obj;
    flags_ |= HAS_ARGS_OBJ;
}

inline void
StackFrame::setScopeChainNoCallObj(JSObject &obj)
{
#ifdef DEBUG
    JS_ASSERT(&obj != NULL);
    if (&obj != sInvalidScopeChain) {
        if (hasCallObj()) {
            JSObject *pobj = &obj;
            while (pobj && pobj->getPrivate() != this)
                pobj = pobj->getParent();
            JS_ASSERT(pobj);
        } else {
            for (JSObject *pobj = &obj; pobj; pobj = pobj->getParent())
                JS_ASSERT_IF(pobj->isCall(), pobj->getPrivate() != this);
        }
    }
#endif
    scopeChain_ = &obj;
    flags_ |= HAS_SCOPECHAIN;
}

inline void
StackFrame::setScopeChainWithOwnCallObj(JSObject &obj)
{
    JS_ASSERT(&obj != NULL);
    JS_ASSERT(!hasCallObj() && obj.isCall() && obj.getPrivate() == this);
    scopeChain_ = &obj;
    flags_ |= HAS_SCOPECHAIN | HAS_CALL_OBJ;
}

inline JSObject &
StackFrame::callObj() const
{
    JS_ASSERT_IF(isNonEvalFunctionFrame() || isStrictEvalFrame(), hasCallObj());

    JSObject *pobj = &scopeChain();
    while (JS_UNLIKELY(pobj->getClass() != &js_CallClass)) {
        JS_ASSERT(IsCacheableNonGlobalScope(pobj) || pobj->isWith());
        pobj = pobj->getParent();
    }
    return *pobj;
}

inline void
StackFrame::putActivationObjects()
{
    if (flags_ & (HAS_ARGS_OBJ | HAS_CALL_OBJ)) {
        /* NB: there is an ordering dependency here. */
        if (hasCallObj())
            js_PutCallObject(this);
        else if (hasArgsObj())
            js_PutArgsObject(this);
    }
}

inline void
StackFrame::markActivationObjectsAsPut()
{
    if (flags_ & (HAS_ARGS_OBJ | HAS_CALL_OBJ)) {
        if (hasArgsObj() && !argsObj().getPrivate()) {
            args.nactual = args.obj->initialLength();
            flags_ &= ~HAS_ARGS_OBJ;
        }
        if (hasCallObj() && !callObj().getPrivate()) {
            /*
             * For function frames, the call object may or may not have have an
             * enclosing DeclEnv object, so we use the callee's parent, since
             * it was the initial scope chain. For global (strict) eval frames,
             * there is no calle, but the call object's parent is the initial
             * scope chain.
             */
            scopeChain_ = isFunctionFrame()
                          ? callee().getParent()
                          : scopeChain_->getParent();
            flags_ &= ~HAS_CALL_OBJ;
        }
    }
}

/*****************************************************************************/

#ifdef JS_TRACER
JS_ALWAYS_INLINE bool
StackSpace::ensureEnoughSpaceToEnterTrace()
{
    ptrdiff_t needed = TraceNativeStorage::MAX_NATIVE_STACK_SLOTS +
                       TraceNativeStorage::MAX_CALL_STACK_ENTRIES * VALUES_PER_STACK_FRAME;
#ifdef XP_WIN
    return ensureSpace(NULL, firstUnused(), needed);
#else
    return end_ - firstUnused() > needed;
#endif
}
#endif

STATIC_POSTCONDITION(!return || ubound(from) >= nvals)
JS_ALWAYS_INLINE bool
StackSpace::ensureSpace(JSContext *maybecx, Value *from, ptrdiff_t nvals) const
{
    JS_ASSERT(from >= firstUnused());
#ifdef XP_WIN
    JS_ASSERT(from <= commitEnd_);
    if (commitEnd_ - from < nvals)
        return bumpCommit(maybecx, from, nvals);
    return true;
#else
    if (end_ - from < nvals) {
        js_ReportOverRecursed(maybecx);
        return false;
    }
    return true;
#endif
}

inline Value *
StackSpace::getStackLimit(JSContext *cx)
{
    Value *limit;
#ifdef XP_WIN
    limit = commitEnd_;
#else
    limit = end_;
#endif

    /* See getStackLimit comment in Stack.h. */
    FrameRegs &regs = cx->regs();
    uintN minSpace = regs.fp()->numSlots() + VALUES_PER_STACK_FRAME;
    if (regs.sp + minSpace > limit) {
        js_ReportOverRecursed(cx);
        return NULL;
    }

    return limit;
}

/*****************************************************************************/

JS_ALWAYS_INLINE bool
OOMCheck::operator()(JSContext *cx, StackSpace &space, Value *from, uintN nvals)
{
    return space.ensureSpace(cx, from, nvals);
}

JS_ALWAYS_INLINE bool
LimitCheck::operator()(JSContext *cx, StackSpace &space, Value *from, uintN nvals)
{
    /*
     * Include an extra sizeof(StackFrame) to satisfy the method-jit
     * stackLimit invariant.
     */
    nvals += VALUES_PER_STACK_FRAME;
    JS_ASSERT(from < *limit);
    if (*limit - from >= ptrdiff_t(nvals))
        return true;
    return space.tryBumpLimit(cx, from, nvals, limit);
}

template <class Check>
JS_ALWAYS_INLINE StackFrame *
ContextStack::getCallFrame(JSContext *cx, const CallArgs &args,
                           JSFunction *fun, JSScript *script,
                           StackFrame::Flags *flags, Check check) const
{
    JS_ASSERT(fun->script() == script);
    JS_ASSERT(space().firstUnused() == args.end());

    Value *firstUnused = args.end();
    uintN nvals = VALUES_PER_STACK_FRAME + script->nslots;
    uintN nformal = fun->nargs;

    /* Maintain layout invariant: &formalArgs[0] == ((Value *)fp) - nformal. */

    if (args.argc() == nformal) {
        if (JS_UNLIKELY(!check(cx, space(), firstUnused, nvals)))
            return NULL;
        return reinterpret_cast<StackFrame *>(firstUnused);
    }

    if (args.argc() < nformal) {
        *flags = StackFrame::Flags(*flags | StackFrame::UNDERFLOW_ARGS);
        uintN nmissing = nformal - args.argc();
        if (JS_UNLIKELY(!check(cx, space(), firstUnused, nmissing + nvals)))
            return NULL;
        SetValueRangeToUndefined(firstUnused, nmissing);
        return reinterpret_cast<StackFrame *>(firstUnused + nmissing);
    }

    *flags = StackFrame::Flags(*flags | StackFrame::OVERFLOW_ARGS);
    uintN ncopy = 2 + nformal;
    if (JS_UNLIKELY(!check(cx, space(), firstUnused, ncopy + nvals)))
        return NULL;

    Value *dst = firstUnused;
    Value *src = args.base();
    PodCopy(dst, src, ncopy);
    return reinterpret_cast<StackFrame *>(firstUnused + ncopy);
}

template <class Check>
JS_ALWAYS_INLINE bool
ContextStack::pushInlineFrame(JSContext *cx, FrameRegs &regs, const CallArgs &args,
                              JSObject &callee, JSFunction *fun, JSScript *script,
                              MaybeConstruct construct, Check check)
{
    JS_ASSERT(onTop());
    JS_ASSERT(&regs == &seg_->regs());
    JS_ASSERT(regs.sp == args.end());
    /* Cannot assert callee == args.callee() since this is called from LeaveTree. */
    JS_ASSERT(callee.getFunctionPrivate() == fun);
    JS_ASSERT(fun->script() == script);

    StackFrame::Flags flags = ToFrameFlags(construct);
    StackFrame *fp = getCallFrame(cx, args, fun, script, &flags, check);
    if (!fp)
        return false;

    /* Initialize frame, locals, regs. */
    fp->initCallFrame(cx, callee, fun, script, args.argc(), flags);
    regs.prepareToRun(*fp, script);
    return true;
}

JS_ALWAYS_INLINE StackFrame *
ContextStack::getFixupFrame(JSContext *cx, FrameRegs &regs, const CallArgs &args,
                            JSFunction *fun, JSScript *script, void *ncode,
                            MaybeConstruct construct, LimitCheck check)
{
    JS_ASSERT(onTop());
    JS_ASSERT(&regs == &cx->regs());
    JS_ASSERT(regs.sp == args.end());
    JS_ASSERT(args.callee().getFunctionPrivate() == fun);
    JS_ASSERT(fun->script() == script);

    StackFrame::Flags flags = ToFrameFlags(construct);
    StackFrame *fp = getCallFrame(cx, args, fun, script, &flags, check);
    if (!fp)
        return NULL;

    /* Do not init late prologue or regs; this is done by jit code. */
    fp->initJitFrameCallerHalf(cx, flags, ncode);
    fp->initJitFrameEarlyPrologue(fun, args.argc());
    return fp;
}

JS_ALWAYS_INLINE void
ContextStack::popInlineFrame(FrameRegs &regs)
{
    JS_ASSERT(onTop());
    JS_ASSERT(&regs == &seg_->regs());

    StackFrame *fp = regs.fp();
    fp->putActivationObjects();

    Value *newsp = fp->actualArgs() - 1;
    JS_ASSERT(newsp >= fp->prev()->base());

    newsp[-1] = fp->returnValue();
    regs.popFrame(newsp);
}

inline void
ContextStack::popFrameAfterOverflow()
{
    /* Restore the regs to what they were on entry to JSOP_CALL. */
    FrameRegs &regs = seg_->regs();
    StackFrame *fp = regs.fp();
    regs.popFrame(fp->actualArgsEnd());
}

namespace detail {

struct STATIC_SKIP_INFERENCE CopyNonHoleArgsTo
{
    CopyNonHoleArgsTo(ArgumentsObject *argsobj, Value *dst) : argsobj(*argsobj), dst(dst) {}
    ArgumentsObject &argsobj;
    Value *dst;
    bool operator()(uint32 argi, Value *src) {
        if (argsobj.element(argi).isMagic(JS_ARGS_HOLE))
            return false;
        *dst++ = *src;
        return true;
    }
};

} /* namespace detail */

inline bool
ArgumentsObject::getElement(uint32 i, Value *vp)
{
    if (i >= initialLength())
        return false;

    *vp = element(i);

    /*
     * If the argument was overwritten, it could be in any object slot, so we
     * can't optimize.
     */
    if (vp->isMagic(JS_ARGS_HOLE))
        return false;

    /*
     * If this arguments object was created on trace the actual argument value
     * could be in a register or something, so we can't optimize.
     */
    StackFrame *fp = reinterpret_cast<StackFrame *>(getPrivate());
    if (fp == JS_ARGUMENTS_OBJECT_ON_TRACE)
        return false;

    /*
     * If this arguments object has an associated stack frame, that contains
     * the canonical argument value.  Note that strict arguments objects do not
     * alias named arguments and never have a stack frame.
     */
    JS_ASSERT_IF(isStrictArguments(), !fp);
    if (fp)
        *vp = fp->canonicalActualArg(i);
    return true;
}

inline bool
ArgumentsObject::getElements(uint32 start, uint32 count, Value *vp)
{
    JS_ASSERT(start + count >= start);

    uint32 length = initialLength();
    if (start > length || start + count > length)
        return false;

    StackFrame *fp = reinterpret_cast<StackFrame *>(getPrivate());

    /* If there's no stack frame for this, argument values are in elements(). */
    if (!fp) {
        Value *srcbeg = elements() + start;
        Value *srcend = srcbeg + count;
        for (Value *dst = vp, *src = srcbeg; src < srcend; ++dst, ++src) {
            if (src->isMagic(JS_ARGS_HOLE))
                return false;
            *dst = *src;
        }
        return true;
    }

    /* If we're on trace, there's no canonical location for elements: fail. */
    if (fp == JS_ARGUMENTS_OBJECT_ON_TRACE)
        return false;

    /* Otherwise, element values are on the stack. */
    JS_ASSERT(fp->numActualArgs() <= JS_ARGS_LENGTH_MAX);
    return fp->forEachCanonicalActualArg(detail::CopyNonHoleArgsTo(this, vp), start, count);
}

} /* namespace js */
#endif /* Stack_inl_h__ */<|MERGE_RESOLUTION|>--- conflicted
+++ resolved
@@ -178,124 +178,6 @@
     SetValueRangeToUndefined(slots(), script()->nfixed);
 }
 
-<<<<<<< HEAD
-inline void
-StackFrame::initEvalFrame(JSContext *cx, JSScript *script, StackFrame *prev, JSObject *chain, uint32 flagsArg)
-{
-    JS_ASSERT(flagsArg & EVAL);
-    JS_ASSERT((flagsArg & ~(EVAL | DEBUGGER)) == 0);
-    JS_ASSERT(prev->isScriptFrame());
-
-    /*
-     * eval code always runs in prev's scope, except when executed via
-     * DebugFrame_evalWithBindings. Strict eval is another special case, dealt
-     * with specially in js::Execute after this method returns.
-     */
-    JS_ASSERT_IF(!(flagsArg & DEBUGGER), chain == &prev->scopeChain());
-
-    /* Copy (callee, thisv). */
-    Value *dstvp = (Value *)this - 2;
-    Value *srcvp = prev->hasArgs()
-                   ? prev->formalArgs() - 2
-                   : (Value *)prev - 2;
-    dstvp[0] = srcvp[0];
-    dstvp[1] = srcvp[1];
-    JS_ASSERT_IF(prev->isFunctionFrame(),
-                 dstvp[0].toObject().isFunction());
-
-    /* Initialize stack frame members. */
-    flags_ = flagsArg | HAS_PREVPC | HAS_SCOPECHAIN |
-             (prev->flags_ & (FUNCTION | GLOBAL));
-    if (isFunctionFrame()) {
-        exec = prev->exec;
-        args.script = script;
-    } else {
-        exec.script = script;
-    }
-
-    scopeChain_ = chain;
-    prev_ = prev;
-    prevpc_ = prev->pcQuadratic(cx);
-    JS_ASSERT(!hasImacropc());
-    JS_ASSERT(!hasHookData());
-    setAnnotation(prev->annotation());
-}
-
-inline void
-StackFrame::initGlobalFrame(JSScript *script, JSObject &chain, StackFrame *prev, uint32 flagsArg)
-{
-    JS_ASSERT((flagsArg & ~(EVAL | DEBUGGER)) == 0);
-
-    /* Initialize (callee, thisv). */
-    Value *vp = (Value *)this - 2;
-    vp[0].setUndefined();
-    vp[1].setUndefined();  /* Set after frame pushed using thisObject */
-
-    /* Initialize stack frame members. */
-    flags_ = flagsArg | GLOBAL | HAS_PREVPC | HAS_SCOPECHAIN;
-    exec.script = script;
-    args.script = (JSScript *)0xbad;
-    scopeChain_ = &chain;
-    prev_ = prev;
-    JS_ASSERT(!hasImacropc());
-    JS_ASSERT(!hasHookData());
-    JS_ASSERT(annotation() == NULL);
-}
-
-inline void
-StackFrame::initDummyFrame(JSContext *cx, JSObject &chain)
-{
-    PodZero(this);
-    flags_ = DUMMY | HAS_PREVPC | HAS_SCOPECHAIN;
-    initPrev(cx);
-    chain.isGlobal();
-    setScopeChainNoCallObj(chain);
-}
-
-inline void
-StackFrame::stealFrameAndSlots(Value *vp, StackFrame *otherfp,
-                               Value *othervp, Value *othersp)
-{
-    JS_ASSERT(vp == (Value *)this - (otherfp->formalArgsEnd() - othervp));
-    JS_ASSERT(othervp == otherfp->actualArgs() - 2);
-    JS_ASSERT(othersp >= otherfp->slots());
-    JS_ASSERT(othersp <= otherfp->base() + otherfp->numSlots());
-
-    PodCopy(vp, othervp, othersp - othervp);
-    JS_ASSERT(vp == this->actualArgs() - 2);
-
-    /* Catch bad-touching of non-canonical args (e.g., generator_trace). */
-    if (otherfp->hasOverflowArgs())
-        Debug_SetValueRangeToCrashOnTouch(othervp, othervp + 2 + otherfp->numFormalArgs());
-
-    /*
-     * Repoint Call, Arguments, Block and With objects to the new live frame.
-     * Call and Arguments are done directly because we have pointers to them.
-     * Block and With objects are done indirectly through 'liveFrame'. See
-     * js_LiveFrameToFloating comment in jsiter.h.
-     */
-    if (hasCallObj()) {
-        JSObject &obj = callObj();
-        obj.setPrivate(this);
-        otherfp->flags_ &= ~HAS_CALL_OBJ;
-        if (js_IsNamedLambda(fun())) {
-            JSObject *env = obj.getParent();
-            JS_ASSERT(env->getClass() == &js_DeclEnvClass);
-            env->setPrivate(this);
-        }
-    }
-    if (hasArgsObj()) {
-        ArgumentsObject &argsobj = argsObj();
-        if (argsobj.isNormalArguments())
-            argsobj.setPrivate(this);
-        else
-            JS_ASSERT(!argsobj.getPrivate());
-        otherfp->flags_ &= ~HAS_ARGS_OBJ;
-    }
-}
-
-=======
->>>>>>> d70ed7cc
 inline Value &
 StackFrame::canonicalActualArg(uintN i) const
 {
