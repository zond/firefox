--- conflicted
+++ resolved
@@ -4518,7 +4518,6 @@
         oldproto = oldproto->getProto();
     }
 
-<<<<<<< HEAD
     TypeObject *type = proto ? proto->getNewType(cx) : cx->getTypeEmpty();
     if (!type)
         return false;
@@ -4533,12 +4532,6 @@
     cx->markTypeObjectUnknownProperties(obj->getType());
     cx->markTypeObjectUnknownProperties(type);
 
-    if (!proto || !checkForCycles) {
-        obj->setType(type);
-    } else if (!SetTypeCheckingForCycles(cx, obj, type)) {
-        JS_ReportErrorNumber(cx, js_GetErrorMessage, NULL, JSMSG_CYCLIC_VALUE, js_proto_str);
-        return false;
-=======
     if (checkForCycles) {
         for (JSObject *obj2 = proto; obj2; obj2 = obj2->getProto()) {
             if (obj2 == obj) {
@@ -4547,9 +4540,9 @@
                 return false;
             }
         }
->>>>>>> a9a87326
-    }
-    obj->setProto(proto);
+    }
+
+    obj->setType(type);
     return true;
 }
 
