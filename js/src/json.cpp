/* ***** BEGIN LICENSE BLOCK *****
 * Version: MPL 1.1/GPL 2.0/LGPL 2.1
 *
 * The contents of this file are subject to the Mozilla Public License Version
 * 1.1 (the "License"); you may not use this file except in compliance with
 * the License. You may obtain a copy of the License at
 * http://www.mozilla.org/MPL/
 *
 * Software distributed under the License is distributed on an "AS IS" basis,
 * WITHOUT WARRANTY OF ANY KIND, either express or implied. See the License
 * for the specific language governing rights and limitations under the
 * License.
 *
 * The Original Code is SpiderMonkey JSON.
 *
 * The Initial Developer of the Original Code is
 * Mozilla Corporation.
 * Portions created by the Initial Developer are Copyright (C) 1998-1999
 * the Initial Developer. All Rights Reserved.
 *
 * Contributor(s):
 *   Robert Sayre <sayrer@gmail.com>
 *
 * Alternatively, the contents of this file may be used under the terms of
 * either of the GNU General Public License Version 2 or later (the "GPL"),
 * or the GNU Lesser General Public License Version 2.1 or later (the "LGPL"),
 * in which case the provisions of the GPL or the LGPL are applicable instead
 * of those above. If you wish to allow use of your version of this file only
 * under the terms of either the GPL or the LGPL, and not to allow others to
 * use your version of this file under the terms of the MPL, indicate your
 * decision by deleting the provisions above and replace them with the notice
 * and other provisions required by the GPL or the LGPL. If you do not delete
 * the provisions above, a recipient may use your version of this file under
 * the terms of any one of the MPL, the GPL or the LGPL.
 *
 * ***** END LICENSE BLOCK ***** */


#include "jsapi.h"
#include "jsarena.h"
#include "jsarray.h"
#include "jsatom.h"
#include "jsbool.h"
#include "jscntxt.h"
#include "jsdtoa.h"
#include "jsinterp.h"
#include "jsiter.h"
#include "jsnum.h"
#include "jsobj.h"
#include "jsprf.h"
#include "jsscan.h"
#include "jsstr.h"
#include "jstypes.h"
#include "jsutil.h"

#include "json.h"

JSClass js_JSONClass = {
    js_JSON_str,
    JSCLASS_HAS_CACHED_PROTO(JSProto_JSON),
    JS_PropertyStub,  JS_PropertyStub,  JS_PropertyStub,  JS_PropertyStub,
    JS_EnumerateStub, JS_ResolveStub,   JS_ConvertStub,   JS_FinalizeStub,
    JSCLASS_NO_OPTIONAL_MEMBERS
};

JSBool
js_json_parse(JSContext *cx, uintN argc, jsval *vp)
{
    JSString *s = NULL;
    jsval *argv = vp + 2;

    // Must throw an Error if there isn't a first arg
    if (!JS_ConvertArguments(cx, argc, argv, "S", &s))
        return JS_FALSE;


    JSONParser *jp = js_BeginJSONParse(cx, vp);
    JSBool ok = jp != NULL;

    if (ok) {
        ok = js_ConsumeJSONText(cx, jp, JS_GetStringChars(s), JS_GetStringLength(s));
        ok &= js_FinishJSONParse(cx, jp);
    }

    if (!ok)
        JS_ReportError(cx, "Error parsing JSON.");

    return ok;
}

struct StringifyClosure
{
    StringifyClosure(JSContext *aCx, jsval *str) : cx(aCx), s(str)
    {
    }

    JSContext *cx;
    jsval *s;
};

static JSBool
WriteCallback(const jschar *buf, uint32 len, void *data)
{
    StringifyClosure *sc = static_cast<StringifyClosure*>(data);
    JSString *s1 = JSVAL_TO_STRING(*sc->s);
    JSString *s2 = js_NewStringCopyN(sc->cx, buf, len);
    if (!s2)
        return JS_FALSE;

    s1 = js_ConcatStrings(sc->cx, s1, s2);
    if (!s1)
        return JS_FALSE;

    *sc->s = STRING_TO_JSVAL(s1);
    return JS_TRUE;
}

JSBool
js_json_stringify(JSContext *cx, uintN argc, jsval *vp)
{
    JSObject *obj;
    jsval *argv = vp + 2;
    
    // Must throw an Error if there isn't a first arg
    if (!JS_ConvertArguments(cx, argc, argv, "o", &obj))
        return JS_FALSE;

    // Only use objects and arrays as the root for now
    jsval v = OBJECT_TO_JSVAL(obj);
    JSBool ok = js_TryJSON(cx, &v);
    JSType type;
    if (!(ok && !JSVAL_IS_PRIMITIVE(v) &&
          (type = JS_TypeOfValue(cx, v)) != JSTYPE_FUNCTION &&
          type != JSTYPE_XML)) {
        JS_ReportError(cx, "Invalid argument.");
        return JS_FALSE;
    }
    
    JSString *s = JS_NewStringCopyN(cx, "", 0);
    if (!s)
        ok = JS_FALSE;

    if (ok) {
        jsval sv = STRING_TO_JSVAL(s);
        StringifyClosure sc(cx, &sv);
<<<<<<< HEAD
	JSAutoTempValueRooter tvr(cx, 1, sc.s); 
=======
        JSAutoTempValueRooter tvr(cx, 1, sc.s);
>>>>>>> 80c3b8fe
        ok = js_Stringify(cx, &v, NULL, &WriteCallback, &sc, 0);
        *vp = *sc.s;
    }

    return ok;
}

JSBool
js_TryJSON(JSContext *cx, jsval *vp)
{
    // Checks whether the return value implements toJSON()
    JSBool ok = JS_TRUE;
    
    if (!JSVAL_IS_PRIMITIVE(*vp)) {
        JSObject *obj = JSVAL_TO_OBJECT(*vp);
        ok = js_TryMethod(cx, obj, cx->runtime->atomState.toJSONAtom, 0, NULL, vp);
    }
    
    return ok;
}


static const jschar quote = jschar('"');
static const jschar backslash = jschar('\\');
static const jschar unicodeEscape[] = {'\\', 'u', '0', '0'};

static JSBool
write_string(JSContext *cx, JSONWriteCallback callback, void *data, const jschar *buf, uint32 len)
{
    if (!callback(&quote, 1, data))
        return JS_FALSE;

    uint32 mark = 0;
    uint32 i;
    for (i = 0; i < len; ++i) {
        if (buf[i] == quote || buf[i] == backslash) {
            if (!callback(&buf[mark], i - mark, data) || !callback(&backslash, 1, data) ||
                !callback(&buf[i], 1, data)) {
                return JS_FALSE;
            }
            mark = i + 1;
        } else if (buf[i] <= 31 || buf[i] == 127) {
            if (!callback(&buf[mark], i - mark, data) || !callback(unicodeEscape, 4, data))
                return JS_FALSE;
            char ubuf[10];
            unsigned int len = JS_snprintf(ubuf, sizeof(ubuf), "%.2x", buf[i]);
            JS_ASSERT(len == 2);
            // TODO: don't allocate a JSString just to inflate (js_InflateStringToBuffer on static?)
            JSString *us = JS_NewStringCopyN(cx, ubuf, len);
            if (!callback(JS_GetStringChars(us), len, data))
                return JS_FALSE;
            mark = i + 1;
        }
    }

    if (mark < len && !callback(&buf[mark], len - mark, data))
        return JS_FALSE;

    if (!callback(&quote, 1, data))
        return JS_FALSE;

    return JS_TRUE;
}

JSBool
js_Stringify(JSContext *cx, jsval *vp, JSObject *replacer,
             JSONWriteCallback callback, void *data, uint32 depth)
{
    if (depth > JSON_MAX_DEPTH)
        return JS_FALSE; /* encoding error */

    JSBool ok = JS_TRUE;
    JSObject *obj = JSVAL_TO_OBJECT(*vp);
    JSBool isArray = JS_IsArrayObject(cx, obj);
    jschar output = jschar(isArray ? '[' : '{');
    if (!callback(&output, 1, data))
        return JS_FALSE;

    JSObject *iterObj = NULL;
    jsint i = 0;
    jsuint length = 0;

    if (isArray) {
        if (!js_GetLengthProperty(cx, obj, &length))
            return JS_FALSE;
    } else {
        if (!js_ValueToIterator(cx, JSITER_ENUMERATE, vp))
            return JS_FALSE;
        iterObj = JSVAL_TO_OBJECT(*vp);
    }

    jsval outputValue = JSVAL_VOID;
    JSAutoTempValueRooter tvr(cx, 1, &outputValue);

    jsval key;
    JSBool memberWritten = JS_FALSE;
    do {
        outputValue = JSVAL_VOID;

        if (isArray) {
            if ((jsuint)i >= length)
                break;
            ok = JS_GetElement(cx, obj, i++, &outputValue);
        } else {
            ok = js_CallIteratorNext(cx, iterObj, &key);
            if (!ok)
                break;
            if (key == JSVAL_HOLE)
                break;

            JSString *ks;
            if (JSVAL_IS_STRING(key)) {
                ks = JSVAL_TO_STRING(key);
            } else {
                ks = js_ValueToString(cx, key);
                if (!ks) {
                    ok = JS_FALSE;
                    break;
                }
            }

            ok = JS_GetUCProperty(cx, obj, JS_GetStringChars(ks),
                                  JS_GetStringLength(ks), &outputValue);
        }

        if (!ok)
            break;

        // if this is an array, holes are transmitted as null
        if (isArray && outputValue == JSVAL_VOID) {
            outputValue = JSVAL_NULL;
        } else if (JSVAL_IS_OBJECT(outputValue)) {
            ok = js_TryJSON(cx, &outputValue);
            if (!ok)
                break;
        }

        // elide undefined values
        if (outputValue == JSVAL_VOID)
            continue;

        // output a comma unless this is the first member to write
        if (memberWritten) {
            output = jschar(',');
            ok = callback(&output, 1, data);
        if (!ok)
                break;
        }
        memberWritten = JS_TRUE;

        JSType type = JS_TypeOfValue(cx, outputValue);

        // Can't encode these types, so drop them
        if (type == JSTYPE_FUNCTION || type == JSTYPE_XML)
            break;

        // Be careful below, this string is weakly rooted.
        JSString *s;

        // If this isn't an array, we need to output a key
        if (!isArray) {
            s = js_ValueToString(cx, key);
            if (!s) {
                ok = JS_FALSE;
                break;
            }

            ok = write_string(cx, callback, data, JS_GetStringChars(s), JS_GetStringLength(s));
            if (!ok)
                break;

            output = jschar(':');
            ok = callback(&output, 1, data);
            if (!ok)
                break;
        }

        if (!JSVAL_IS_PRIMITIVE(outputValue)) {
            // recurse
            ok = js_Stringify(cx, &outputValue, replacer, callback, data, depth + 1);
        } else {
            JSString *outputString;
            s = js_ValueToString(cx, outputValue);
            if (!s) {
                ok = JS_FALSE;
                break;
            }

            if (type == JSTYPE_STRING) {
                ok = write_string(cx, callback, data, JS_GetStringChars(s), JS_GetStringLength(s));
                if (!ok)
                    break;

                continue;
            }

            if (type == JSTYPE_NUMBER) {
                if (JSVAL_IS_DOUBLE(outputValue)) {
                    jsdouble d = *JSVAL_TO_DOUBLE(outputValue);
                    if (!JSDOUBLE_IS_FINITE(d))
                        outputString = JS_NewStringCopyN(cx, "null", 4);
                    else
                        outputString = s;
                } else {
                    outputString = s;
                }
            } else if (type == JSTYPE_BOOLEAN) {
                outputString = s;
            } else if (JSVAL_IS_NULL(outputValue)) {
                outputString = JS_NewStringCopyN(cx, "null", 4);
            } else {
                ok = JS_FALSE; // encoding error
                break;
            }

            ok = callback(JS_GetStringChars(outputString), JS_GetStringLength(outputString), data);
        }
    } while (ok);

    if (iterObj) {
        // Always close the iterator, but make sure not to stomp on OK
        ok &= js_CloseIterator(cx, *vp);
        // encoding error or propagate? FIXME: Bug 408838.
    }

    if (!ok) {
        JS_ReportError(cx, "Error during JSON encoding.");
        return JS_FALSE;
    }

    output = jschar(isArray ? ']' : '}');
    ok = callback(&output, 1, data);

    return ok;
}

// helper to determine whether a character could be part of a number
static JSBool IsNumChar(jschar c)
{
    return ((c <= '9' && c >= '0') || c == '.' || c == '-' || c == '+' || c == 'e' || c == 'E');
}

JSONParser *
js_BeginJSONParse(JSContext *cx, jsval *rootVal)
{
    if (!cx)
        return NULL;

    JSObject *arr = js_NewArrayObject(cx, 0, NULL);
    if (!arr)
        return NULL;

    JSONParser *jp = (JSONParser*) JS_malloc(cx, sizeof(JSONParser));
    if (!jp)
        return NULL;
    jp->buffer = NULL;

    jp->objectStack = arr;
    if (!js_AddRoot(cx, &jp->objectStack, "JSON parse stack"))
        goto bad;

    jp->hexChar = 0;
    jp->numHex = 0;
    jp->statep = jp->stateStack;
    *jp->statep = JSON_PARSE_STATE_INIT;
    jp->rootVal = rootVal;
    jp->objectKey = NULL;
    jp->buffer = (JSStringBuffer*) JS_malloc(cx, sizeof(JSStringBuffer));
    if (!jp->buffer)
        goto bad;
    js_InitStringBuffer(jp->buffer);

    return jp;
bad:
    JS_free(cx, jp->buffer);
    JS_free(cx, jp);
    return NULL;
}

JSBool
js_FinishJSONParse(JSContext *cx, JSONParser *jp)
{
    if (!jp)
        return JS_TRUE;

    if (jp->buffer)
        js_FinishStringBuffer(jp->buffer);

    JS_free(cx, jp->buffer);
    if (!js_RemoveRoot(cx->runtime, &jp->objectStack))
        return JS_FALSE;
    JSBool ok = *jp->statep == JSON_PARSE_STATE_FINISHED;
    JS_free(cx, jp);

    return ok;
}

static JSBool
PushState(JSONParser *jp, JSONParserState state)
{
    if (*jp->statep == JSON_PARSE_STATE_FINISHED)
        return JS_FALSE; // extra input

    jp->statep++;
    if ((uint32)(jp->statep - jp->stateStack) >= JS_ARRAY_LENGTH(jp->stateStack))
        return JS_FALSE; // too deep

    *jp->statep = state;

    return JS_TRUE;
}

static JSBool
PopState(JSONParser *jp)
{
    jp->statep--;
    if (jp->statep < jp->stateStack) {
        jp->statep = jp->stateStack;
        return JS_FALSE;
    }

    if (*jp->statep == JSON_PARSE_STATE_INIT)
        *jp->statep = JSON_PARSE_STATE_FINISHED;

    return JS_TRUE;
}

static JSBool
PushValue(JSContext *cx, JSONParser *jp, JSObject *parent, jsval value)
{
    JSAutoTempValueRooter tvr(cx, 1, &value);
 
    JSBool ok;
    if (OBJ_IS_ARRAY(cx, parent)) {
        jsuint len;
        ok = js_GetLengthProperty(cx, parent, &len);
        if (ok)
            ok = JS_SetElement(cx, parent, len, &value);
    } else {
        ok = JS_DefineUCProperty(cx, parent, JS_GetStringChars(jp->objectKey),
                                 JS_GetStringLength(jp->objectKey), value,
                                 NULL, NULL, JSPROP_ENUMERATE);
    }

    return ok;
}

static JSBool
PushObject(JSContext *cx, JSONParser *jp, JSObject *obj)
{
    jsuint len;
    if (!js_GetLengthProperty(cx, jp->objectStack, &len))
        return JS_FALSE;
    if (len >= JSON_MAX_DEPTH)
        return JS_FALSE; // decoding error

    jsval v = OBJECT_TO_JSVAL(obj);

    // Check if this is the root object
    if (len == 0) {
        *jp->rootVal = v;
        if (!JS_SetElement(cx, jp->objectStack, 0, jp->rootVal))
            return JS_FALSE;
        return JS_TRUE;
    }

    jsval p;
    if (!JS_GetElement(cx, jp->objectStack, len - 1, &p))
        return JS_FALSE;
    JS_ASSERT(JSVAL_IS_OBJECT(p));
    JSObject *parent = JSVAL_TO_OBJECT(p);
    if (!PushValue(cx, jp, parent, OBJECT_TO_JSVAL(obj)))
        return JS_FALSE;

    if (!JS_SetElement(cx, jp->objectStack, len, &v))
        return JS_FALSE;

    return JS_TRUE;
}

static JSObject *
GetTopOfObjectStack(JSContext *cx, JSONParser *jp)
{
    jsuint length;
    if (!js_GetLengthProperty(cx, jp->objectStack, &length))
        return NULL;
    
    jsval o;
    if (!JS_GetElement(cx, jp->objectStack, length - 1, &o))
        return NULL;
    
    JS_ASSERT(!JSVAL_IS_PRIMITIVE(o));
    return JSVAL_TO_OBJECT(o);
}

static JSBool
OpenObject(JSContext *cx, JSONParser *jp)
{
    JSObject *obj = js_NewObject(cx, &js_ObjectClass, NULL, NULL, 0);
    if (!obj)
        return JS_FALSE;

    return PushObject(cx, jp, obj);
}

static JSBool
OpenArray(JSContext *cx, JSONParser *jp)
{
    // Add an array to an existing array or object
    JSObject *arr = js_NewArrayObject(cx, 0, NULL);
    if (!arr)
        return JS_FALSE;

    return PushObject(cx, jp, arr);
}

static JSBool
CloseObject(JSContext *cx, JSONParser *jp)
{
    jsuint len;
    if (!js_GetLengthProperty(cx, jp->objectStack, &len))
        return JS_FALSE;
    if (!js_SetLengthProperty(cx, jp->objectStack, len - 1))
        return JS_FALSE;

    return JS_TRUE;
}

static JSBool
CloseArray(JSContext *cx, JSONParser *jp)
{
    return CloseObject(cx, jp);
}

static JSBool
HandleNumber(JSContext *cx, JSONParser *jp, const jschar *buf, uint32 len)
{
    const jschar *ep;
    double val;
    if (!js_strtod(cx, buf, buf + len, &ep, &val) || ep != buf + len)
        return JS_FALSE;

    JSBool ok;
    jsval numVal;
    JSObject *obj = GetTopOfObjectStack(cx, jp);
    if (obj && JS_NewNumberValue(cx, val, &numVal))
        ok = PushValue(cx, jp, obj, numVal);
    else
        ok = JS_FALSE; // decode error

    return ok;
}

static JSBool
HandleString(JSContext *cx, JSONParser *jp, const jschar *buf, uint32 len)
{
    JSObject *obj = GetTopOfObjectStack(cx, jp);
    JSString *str = js_NewStringCopyN(cx, buf, len);
    if (!obj || !str)
        return JS_FALSE;

    return PushValue(cx, jp, obj, STRING_TO_JSVAL(str));
}

static JSBool
HandleKeyword(JSContext *cx, JSONParser *jp, const jschar *buf, uint32 len)
{
    jsval keyword;
    JSTokenType tt = js_CheckKeyword(buf, len);
    if (tt != TOK_PRIMARY)
        return JS_FALSE;

    if (buf[0] == 'n')
        keyword = JSVAL_NULL;
    else if (buf[0] == 't')
        keyword = JSVAL_TRUE;
    else if (buf[0] == 'f')
        keyword = JSVAL_FALSE;
    else
        return JS_FALSE;

    JSObject *obj = GetTopOfObjectStack(cx, jp);
    if (!obj)
        return JS_FALSE;

    return PushValue(cx, jp, obj, keyword);
}

static JSBool
HandleData(JSContext *cx, JSONParser *jp, JSONDataType type, const jschar *buf, uint32 len)
{
  JSBool ok = JS_FALSE;

  switch (type) {
    case JSON_DATA_STRING:
      ok = HandleString(cx, jp, buf, len);
      break;

    case JSON_DATA_KEYSTRING:
      jp->objectKey = js_NewStringCopyN(cx, buf, len);
      ok = JS_TRUE;
      break;

    case JSON_DATA_NUMBER:
      ok = HandleNumber(cx, jp, buf, len);
      break;

    case JSON_DATA_KEYWORD:
      ok = HandleKeyword(cx, jp, buf, len);
      break;

    default:
      JS_NOT_REACHED("Should have a JSON data type");
  }

  js_FinishStringBuffer(jp->buffer);
  js_InitStringBuffer(jp->buffer);

  return ok;
}

JSBool
js_ConsumeJSONText(JSContext *cx, JSONParser *jp, const jschar *data, uint32 len)
{
    uint32 i;

    if (*jp->statep == JSON_PARSE_STATE_INIT) {
        PushState(jp, JSON_PARSE_STATE_OBJECT_VALUE);
    }

    for (i = 0; i < len; i++) {
        jschar c = data[i];
        switch (*jp->statep) {
            case JSON_PARSE_STATE_VALUE :
                if (c == ']') {
                    // empty array
                    if (!PopState(jp))
                        return JS_FALSE;
                    if (*jp->statep != JSON_PARSE_STATE_ARRAY)
                        return JS_FALSE; // unexpected char
                    if (!CloseArray(cx, jp) || !PopState(jp))
                        return JS_FALSE;
                    break;
                }

                if (c == '}') {
                    // we should only find these in OBJECT_KEY state
                    return JS_FALSE; // unexpected failure
                }

                if (c == '"') {
                    *jp->statep = JSON_PARSE_STATE_STRING;
                    break;
                }

                if (IsNumChar(c)) {
                    *jp->statep = JSON_PARSE_STATE_NUMBER;
                    js_AppendChar(jp->buffer, c);
                    break;
                }

                if (JS7_ISLET(c)) {
                    *jp->statep = JSON_PARSE_STATE_KEYWORD;
                    js_AppendChar(jp->buffer, c);
                    break;
                }

            // fall through in case the value is an object or array
            case JSON_PARSE_STATE_OBJECT_VALUE :
                if (c == '{') {
                  *jp->statep = JSON_PARSE_STATE_OBJECT;
                  if (!OpenObject(cx, jp) || !PushState(jp, JSON_PARSE_STATE_OBJECT_PAIR))
                      return JS_FALSE;
                } else if (c == '[') {
                  *jp->statep = JSON_PARSE_STATE_ARRAY;
                  if (!OpenArray(cx, jp) || !PushState(jp, JSON_PARSE_STATE_VALUE))
                      return JS_FALSE;
                } else if (!JS_ISXMLSPACE(c)) {
                  return JS_FALSE; // unexpected
                }
                break;

            case JSON_PARSE_STATE_OBJECT :
                if (c == '}') {
                    if (!CloseObject(cx, jp) || !PopState(jp))
                        return JS_FALSE;
                } else if (c == ',') {
                    if (!PushState(jp, JSON_PARSE_STATE_OBJECT_PAIR))
                        return JS_FALSE;
                } else if (c == ']' || !JS_ISXMLSPACE(c)) {
                    return JS_FALSE; // unexpected
                }
                break;

            case JSON_PARSE_STATE_ARRAY :
                if (c == ']') {
                    if (!CloseArray(cx, jp) || !PopState(jp))
                        return JS_FALSE;
                } else if (c == ',') {
                    if (!PushState(jp, JSON_PARSE_STATE_VALUE))
                        return JS_FALSE;
                } else if (!JS_ISXMLSPACE(c)) {
                    return JS_FALSE; // unexpected
                }
                break;

            case JSON_PARSE_STATE_OBJECT_PAIR :
                if (c == '"') {
                    // we want to be waiting for a : when the string has been read
                    *jp->statep = JSON_PARSE_STATE_OBJECT_IN_PAIR;
                    if (!PushState(jp, JSON_PARSE_STATE_STRING))
                        return JS_FALSE;
                } else if (c == '}') {
                    // pop off the object pair state and the object state
                    if (!CloseObject(cx, jp) || !PopState(jp) || !PopState(jp))
                        return JS_FALSE;
                } else if (c == ']' || !JS_ISXMLSPACE(c)) {
                  return JS_FALSE; // unexpected
                }
                break;

            case JSON_PARSE_STATE_OBJECT_IN_PAIR:
                if (c == ':') {
                    *jp->statep = JSON_PARSE_STATE_VALUE;
                } else if (!JS_ISXMLSPACE(c)) {
                    return JS_FALSE; // unexpected
                }
                break;

            case JSON_PARSE_STATE_STRING:
                if (c == '"') {
                    if (!PopState(jp))
                        return JS_FALSE;
                    JSONDataType jdt;
                    if (*jp->statep == JSON_PARSE_STATE_OBJECT_IN_PAIR) {
                        jdt = JSON_DATA_KEYSTRING;
                    } else {
                        jdt = JSON_DATA_STRING;
                    }
                    if (!HandleData(cx, jp, jdt, jp->buffer->base, STRING_BUFFER_OFFSET(jp->buffer)))
                        return JS_FALSE;
                } else if (c == '\\') {
                    *jp->statep = JSON_PARSE_STATE_STRING_ESCAPE;
                } else {
                    js_AppendChar(jp->buffer, c);
                }
                break;

            case JSON_PARSE_STATE_STRING_ESCAPE:
                switch (c) {
                    case '"':
                    case '\\':
                    case '/':
                        break;
                    case 'b' : c = '\b'; break;
                    case 'f' : c = '\f'; break;
                    case 'n' : c = '\n'; break;
                    case 'r' : c = '\r'; break;
                    case 't' : c = '\t'; break;
                    default :
                        if (c == 'u') {
                            jp->numHex = 0;
                            jp->hexChar = 0;
                            *jp->statep = JSON_PARSE_STATE_STRING_HEX;
                            continue;
                        } else {
                            return JS_FALSE; // unexpected
                        }
                }

                js_AppendChar(jp->buffer, c);
                *jp->statep = JSON_PARSE_STATE_STRING;
                break;

            case JSON_PARSE_STATE_STRING_HEX:
                if (('0' <= c) && (c <= '9'))
                  jp->hexChar = (jp->hexChar << 4) | (c - '0');
                else if (('a' <= c) && (c <= 'f'))
                  jp->hexChar = (jp->hexChar << 4) | (c - 'a' + 0x0a);
                else if (('A' <= c) && (c <= 'F'))
                  jp->hexChar = (jp->hexChar << 4) | (c - 'A' + 0x0a);
                else
                  return JS_FALSE; // unexpected

                if (++(jp->numHex) == 4) {
                    js_AppendChar(jp->buffer, jp->hexChar);
                    jp->hexChar = 0;
                    jp->numHex = 0;
                    *jp->statep = JSON_PARSE_STATE_STRING;
                }
                break;

            case JSON_PARSE_STATE_KEYWORD:
                if (JS7_ISLET(c)) {
                    js_AppendChar(jp->buffer, c);
                } else {
                    // this character isn't part of the keyword, process it again
                    i--;
                    if (!PopState(jp))
                        return JS_FALSE;

                    if (!HandleData(cx, jp, JSON_DATA_KEYWORD, jp->buffer->base, STRING_BUFFER_OFFSET(jp->buffer)))
                        return JS_FALSE;
                }
                break;

            case JSON_PARSE_STATE_NUMBER:
                if (IsNumChar(c)) {
                    js_AppendChar(jp->buffer, c);
                } else {
                    // this character isn't part of the number, process it again
                    i--;
                    if (!PopState(jp))
                        return JS_FALSE;
                    if (!HandleData(cx, jp, JSON_DATA_NUMBER, jp->buffer->base, STRING_BUFFER_OFFSET(jp->buffer)))
                        return JS_FALSE;
                }
                break;

            case JSON_PARSE_STATE_FINISHED:
                if (!JS_ISXMLSPACE(c))
                  return JS_FALSE; // extra input

                break;

            default:
                JS_NOT_REACHED("Invalid JSON parser state");
      }
    }

    return JS_TRUE;
}

#if JS_HAS_TOSOURCE
static JSBool
json_toSource(JSContext *cx, uintN argc, jsval *vp)
{
    *vp = ATOM_KEY(CLASS_ATOM(cx, JSON));
    return JS_TRUE;
}
#endif

static JSFunctionSpec json_static_methods[] = {
#if JS_HAS_TOSOURCE
    JS_FN(js_toSource_str,  json_toSource,      0, 0),
#endif
    JS_FN("parse",          js_json_parse,      0, 0),
    JS_FN("stringify",      js_json_stringify,  0, 0),
    JS_FS_END
};

JSObject *
js_InitJSONClass(JSContext *cx, JSObject *obj)
{
    JSObject *JSON;

    JSON = JS_NewObject(cx, &js_JSONClass, NULL, obj);
    if (!JSON)
        return NULL;
    if (!JS_DefineProperty(cx, obj, js_JSON_str, OBJECT_TO_JSVAL(JSON),
                           JS_PropertyStub, JS_PropertyStub,
                           JSPROP_READONLY | JSPROP_PERMANENT))
        return NULL;

    if (!JS_DefineFunctions(cx, JSON, json_static_methods))
        return NULL;

    return JSON;
}<|MERGE_RESOLUTION|>--- conflicted
+++ resolved
@@ -143,11 +143,7 @@
     if (ok) {
         jsval sv = STRING_TO_JSVAL(s);
         StringifyClosure sc(cx, &sv);
-<<<<<<< HEAD
-	JSAutoTempValueRooter tvr(cx, 1, sc.s); 
-=======
         JSAutoTempValueRooter tvr(cx, 1, sc.s);
->>>>>>> 80c3b8fe
         ok = js_Stringify(cx, &v, NULL, &WriteCallback, &sc, 0);
         *vp = *sc.s;
     }
