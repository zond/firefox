--- conflicted
+++ resolved
@@ -258,22 +258,6 @@
 JS_STATIC_INTERPRET bool
 ComputeGlobalThis(JSContext *cx, Value *argv)
 {
-<<<<<<< HEAD
-    JSObject *thisp;
-    if (argv[-2].isPrimitive() || !argv[-2].asObject().getParent())
-        thisp = cx->globalObject;
-    else
-        thisp = argv[-2].asObject().getGlobal();
-    return JSObject::thisObject(cx, ObjectTag(*thisp), &argv[-1]);
-}
-
-static bool
-ComputeThis(JSContext *cx, Value *argv)
-{
-    JS_ASSERT(!argv[-1].isNull());
-    if (!argv[-1].isObject())
-        return !!js_PrimitiveToObject(cx, &argv[-1]);
-=======
     /* Find the inner global. */
     JSObject *inner;
     if (JSVAL_IS_PRIMITIVE(argv[-2]) || !JSVAL_TO_OBJECT(argv[-2])->getParent()) {
@@ -323,32 +307,14 @@
         thisp = JSVAL_TO_OBJECT(argv[-1]);
         return thisp;
     } 
->>>>>>> 1149a1b0
-
-    Value thisv = argv[-1];
-    JSObject *thisp = &thisv.asObject();
+
+    thisp = JSVAL_TO_OBJECT(argv[-1]);
     if (thisp->getClass() == &js_CallClass || thisp->getClass() == &js_BlockClass)
-        return ComputeGlobalThis(cx, argv);
-
-    return JSObject::thisObject(cx, thisv, &argv[-1]);
-}
-
-<<<<<<< HEAD
-namespace js {
-
-bool
-ComputeThisFromArgv(JSContext *cx, Value *argv)
-{
-    JS_ASSERT(!argv[-1].isMagic());  // check for SynthesizeFrame poisoning
-    if (argv[-1].isNull())
-        return ComputeGlobalThis(cx, argv);
-    return ComputeThis(cx, argv);
-}
-
-}
-
-=======
->>>>>>> 1149a1b0
+        return js_ComputeGlobalThis(cx, argv);
+
+    return CallThisObjectHook(cx, thisp, argv);
+}
+
 #if JS_HAS_NO_SUCH_METHOD
 
 const uint32 JSSLOT_FOUND_FUNCTION  = JSSLOT_PRIVATE;
@@ -438,15 +404,9 @@
         return JS_FALSE;
     invokevp[3].setObject(*argsobj);
     JSBool ok = (flags & JSINVOKE_CONSTRUCT)
-<<<<<<< HEAD
-                ? InvokeConstructor(cx, args, JS_TRUE)
+                ? InvokeConstructor(cx, args)
                 : Invoke(cx, args, flags);
     vp[0] = invokevp[0];
-=======
-                ? js_InvokeConstructor(cx, args)
-                : js_Invoke(cx, args, flags);
-    *vp = *invokevp;
->>>>>>> 1149a1b0
     return ok;
 }
 
@@ -469,91 +429,6 @@
     }
 };
 
-<<<<<<< HEAD
-/*
- * Find a function reference and its 'this' object implicit first parameter
- * under argc arguments on cx's stack, and call the function.  Push missing
- * required arguments, allocate declared local variables, and pop everything
- * when done.  Then push the return value.
- */
-JS_REQUIRES_STACK bool
-Invoke(JSContext *cx, const InvokeArgsGuard &args, uintN flags)
-{
-    Value *vp = args.getvp();
-    uintN argc = args.getArgc();
-    JS_ASSERT(argc <= JS_ARGS_LENGTH_MAX);
-    JS_ASSERT(!vp[1].isUndefined());
-
-    if (vp[0].isPrimitive()) {
-        js_ReportIsNotFunction(cx, vp, flags & JSINVOKE_FUNFLAGS);
-        return false;
-    }
-
-    JSObject *funobj = &vp[0].asObject();
-    JSObject *parent = funobj->getParent();
-    Class *clasp = funobj->getClass();
-
-    /* Filled by the following if/else statement. */
-    Native native;
-    JSFunction *fun;
-    JSScript *script;
-    if (clasp != &js_FunctionClass) {
-#if JS_HAS_NO_SUCH_METHOD
-        if (clasp == &js_NoSuchMethodClass)
-            return !!NoSuchMethod(cx, argc, vp, flags);
-#endif
-
-        /* Function is inlined, all other classes use object ops. */
-        const JSObjectOps *ops = funobj->map->ops;
-
-        fun = NULL;
-        script = NULL;
-
-        /* Try a call or construct native object op. */
-        if (flags & JSINVOKE_CONSTRUCT) {
-            if (!vp[1].isObjectOrNull()) {
-                if (!js_PrimitiveToObject(cx, &vp[1]))
-                    return false;
-            }
-            native = ops->construct;
-        } else {
-            native = ops->call;
-        }
-        if (!native) {
-            js_ReportIsNotFunction(cx, vp, flags & JSINVOKE_FUNFLAGS);
-            return false;
-        }
-    } else {
-        /* Get private data and set derived locals from it. */
-        fun = GET_FUNCTION_PRIVATE(cx, funobj);
-        if (FUN_INTERPRETED(fun)) {
-            native = NULL;
-            script = fun->u.i.script;
-            JS_ASSERT(script);
-
-            if (script->isEmpty()) {
-                if (flags & JSINVOKE_CONSTRUCT) {
-                    JS_ASSERT(vp[1].isObject());
-                    *vp = vp[1];
-                } else {
-                    vp->setUndefined();
-                }
-                return true;
-            }
-        } else {
-            native = fun->u.n.native;
-            script = NULL;
-        }
-
-        if (JSFUN_BOUND_METHOD_TEST(fun->flags)) {
-            /* Handle bound method special case. */
-            vp[1].setObjectOrNull(parent);
-        } else if (vp[1].isPrimitive()) {
-            JS_ASSERT(!(flags & JSINVOKE_CONSTRUCT));
-            if (PrimitiveThisTest(fun, vp[1]))
-                goto start_call;
-        }
-=======
 static JS_REQUIRES_STACK bool
 callJSNative(JSContext *cx, JSCallOp callOp, JSObject *thisp, uintN argc, jsval *argv, jsval *rval)
 {
@@ -561,32 +436,10 @@
     if (callJSFastNative(cx, callOp, argc, vp)) {
         *rval = JS_RVAL(cx, vp);
         return true;
->>>>>>> 1149a1b0
     }
     return false;
 }
 
-<<<<<<< HEAD
-    if (flags & JSINVOKE_CONSTRUCT) {
-        JS_ASSERT(vp[1].isObject());
-    } else {
-        /*
-         * We must call js_ComputeThis in case we are not called from the
-         * interpreter, where a prior bytecode has computed an appropriate
-         * |this| already.
-         *
-         * But we need to compute |this| eagerly only for so-called "slow"
-         * (i.e., not fast) native functions. Fast natives must use either
-         * JS_THIS or JS_THIS_OBJECT, and scripted functions will go through
-         * the appropriate this-computing bytecode, e.g., JSOP_THIS.
-         */
-        if (native && (!fun || !(fun->flags & JSFUN_FAST_NATIVE))) {
-            if (!ComputeThisFromArgv(cx, vp + 2))
-                return false;
-            flags |= JSFRAME_COMPUTED_THIS;
-        }
-    }
-=======
 template <typename T>
 static JS_REQUIRES_STACK bool
 Invoke(JSContext *cx, JSFunction *fun, JSScript *script, T native,
@@ -594,17 +447,12 @@
 {
     uintN argc = args.getArgc();
     jsval *vp = args.getvp();
->>>>>>> 1149a1b0
 
     if (native && fun && fun->isFastNative()) {
 #ifdef DEBUG_NOT_THROWING
         JSBool alreadyThrowing = cx->throwing;
 #endif
-<<<<<<< HEAD
-        bool ok = ((FastNative) native)(cx, argc, vp);
-=======
         JSBool ok = callJSFastNative(cx, (JSFastNative) native, argc, vp);
->>>>>>> 1149a1b0
         JS_RUNTIME_METER(cx->runtime, nativeCalls);
 #ifdef DEBUG_NOT_THROWING
         if (ok && !alreadyThrowing)
@@ -645,26 +493,23 @@
     JSStackFrame *fp = frame.getFrame();
 
     /* Initialize missing missing arguments and new local variables. */
-    Value *missing = vp + 2 + argc;
-    for (Value *v = missing, *end = missing + nmissing; v != end; ++v)
-        v->setUndefined();
-    for (Value *v = fp->slots(), *end = v + nvars; v != end; ++v)
-        v->setUndefined();
+    jsval *missing = vp + 2 + argc;
+    for (jsval *v = missing, *end = missing + nmissing; v != end; ++v)
+        *v = JSVAL_VOID;
+    for (jsval *v = fp->slots(), *end = v + nvars; v != end; ++v)
+        *v = JSVAL_VOID;
 
     /* Initialize frame. */
     fp->thisv = vp[1];
     fp->callobj = NULL;
-    fp->setArgsObj(NULL);
+    fp->argsobj = NULL;
     fp->script = script;
     fp->fun = fun;
     fp->argc = argc;
     fp->argv = vp + 2;
-    if (flags & JSINVOKE_CONSTRUCT)
-        fp->rval = fp->thisv;
-    else
-        fp->rval.setUndefined();
+    fp->rval = (flags & JSINVOKE_CONSTRUCT) ? fp->thisv : JSVAL_VOID;
     fp->annotation = NULL;
-    fp->setScopeChainObj(NULL);
+    fp->scopeChain = NULL;
     fp->blockChain = NULL;
     fp->imacpc = NULL;
     fp->flags = flags;
@@ -713,16 +558,10 @@
 #ifdef DEBUG_NOT_THROWING
         JSBool alreadyThrowing = cx->throwing;
 #endif
-<<<<<<< HEAD
-        /* Primitive |this| should not be passed to slow natives. */
+
         JSObject *thisp = &fp->thisv.asObject();
-        ok = native(cx, thisp, fp->argc, fp->argv, &fp->rval);
-=======
-
-        JSObject *thisp = JSVAL_TO_OBJECT(fp->thisv);
         ok = callJSNative(cx, native, thisp, fp->argc, fp->argv, &fp->rval);
 
->>>>>>> 1149a1b0
         JS_ASSERT(cx->fp == fp);
         JS_RUNTIME_METER(cx->runtime, nativeCalls);
 #ifdef DEBUG_NOT_THROWING
@@ -745,20 +584,9 @@
 
     fp->putActivationObjects(cx);
     *vp = fp->rval;
-    return !!ok;
-}
-
-<<<<<<< HEAD
-JS_REQUIRES_STACK JS_FRIEND_API(bool)
-InvokeFriendAPI(JSContext *cx, const InvokeArgsGuard &args, uintN flags)
-{
-    return Invoke(cx, args, flags);
-}
-
-bool
-InternalInvoke(JSContext *cx, JSObject *obj, const Value &fval, uintN flags,
-               uintN argc, const Value *argv, Value *rval)
-=======
+    return ok;
+}
+
 /*
  * Find a function reference and its 'this' value implicit first parameter
  * under argc arguments on cx's stack, and call the function.  Push missing
@@ -869,7 +697,6 @@
 JSBool
 js_InternalInvoke(JSContext *cx, jsval thisv, jsval fval, uintN flags,
                   uintN argc, jsval *argv, jsval *rval)
->>>>>>> 1149a1b0
 {
     LeaveTrace(cx);
 
@@ -878,36 +705,13 @@
         return JS_FALSE;
 
     args.getvp()[0] = fval;
-<<<<<<< HEAD
-    args.getvp()[1].setObjectOrNull(obj);
-    memcpy(args.getvp() + 2, argv, argc * sizeof(*argv));
-=======
     args.getvp()[1] = thisv;
     memcpy(args.getvp() + 2, argv, argc * sizeof(jsval));
->>>>>>> 1149a1b0
 
     if (!Invoke(cx, args, flags))
         return JS_FALSE;
 
     /*
-<<<<<<< HEAD
-     * Store *rval in the a scoped local root if a scope is open, else in
-     * the lastInternalResult pigeon-hole GC root, solely so users of
-     * InternalInvoke and its direct and indirect (js_ValueToString for
-     * example) callers do not need to manage roots for local, temporary
-     * references to such results.
-     */
-    *rval = *args.getvp();
-    if (rval->isGCThing()) {
-        JSLocalRootStack *lrs = JS_THREAD_DATA(cx)->localRootStack;
-        if (lrs) {
-            if (js_PushLocalRoot(cx, lrs, rval->asGCThing()) < 0)
-                return JS_FALSE;
-        } else {
-            cx->weakRoots.lastInternalResult = rval->asGCThing();
-        }
-    }
-=======
      * Store *rval in the lastInternalResult pigeon-hole GC root, solely
      * so users of js_InternalInvoke and its direct and indirect
      * (js_ValueToString for example) callers do not need to manage roots
@@ -917,7 +721,6 @@
     if (JSVAL_IS_GCTHING(*rval) && *rval != JSVAL_NULL)
         cx->weakRoots.lastInternalResult = *rval;
 
->>>>>>> 1149a1b0
     return JS_TRUE;
 }
 
@@ -1246,7 +1049,6 @@
     return StrictlyEqual(cx, v1, v2);
 }
 
-<<<<<<< HEAD
 JSType
 TypeOfValue(JSContext *cx, const Value &vref)
 {
@@ -1284,11 +1086,7 @@
 }
 
 JS_REQUIRES_STACK bool
-InvokeConstructor(JSContext *cx, const InvokeArgsGuard &args, JSBool clampReturn)
-=======
-JS_REQUIRES_STACK JSBool
-js_InvokeConstructor(JSContext *cx, const InvokeArgsGuard &args)
->>>>>>> 1149a1b0
+InvokeConstructor(JSContext *cx, const InvokeArgsGuard &args)
 {
     JSFunction *fun = NULL;
     JSObject *obj2 = NULL;
@@ -1347,12 +1145,8 @@
         return JS_FALSE;
 
     /* Check the return value and if it's primitive, force it to be obj. */
-<<<<<<< HEAD
-    if (clampReturn && vp->isPrimitive()) {
-=======
     jsval rval = *vp;
     if (JSVAL_IS_PRIMITIVE(rval)) {
->>>>>>> 1149a1b0
         if (!fun) {
             /* native [[Construct]] returning primitive is error */
             JS_ReportErrorNumber(cx, js_GetErrorMessage, NULL,
