/* -*- Mode: C++; tab-width: 4; indent-tabs-mode: nil; c-basic-offset: 4 -*-
 * vim: set ts=4 sw=4 et tw=99 ft=cpp:
 *
 * ***** BEGIN LICENSE BLOCK *****
 * Version: MPL 1.1/GPL 2.0/LGPL 2.1
 *
 * The contents of this file are subject to the Mozilla Public License Version
 * 1.1 (the "License"); you may not use this file except in compliance with
 * the License. You may obtain a copy of the License at
 * http://www.mozilla.org/MPL/
 *
 * Software distributed under the License is distributed on an "AS IS" basis,
 * WITHOUT WARRANTY OF ANY KIND, either express or implied. See the License
 * for the specific language governing rights and limitations under the
 * License.
 *
 * The Original Code is Mozilla SpiderMonkey JavaScript 1.9 code, released
 * May 28, 2008.
 *
 * The Initial Developer of the Original Code is
 *   the Mozilla Corporation.
 *
 * Contributor(s):
 *   Nicholas Nethercote <nnethercote@mozilla.com>
 *
 * Alternatively, the contents of this file may be used under the terms of
 * either of the GNU General Public License Version 2 or later (the "GPL"),
 * or the GNU Lesser General Public License Version 2.1 or later (the "LGPL"),
 * in which case the provisions of the GPL or the LGPL are applicable instead
 * of those above. If you wish to allow use of your version of this file only
 * under the terms of either the GPL or the LGPL, and not to allow others to
 * use your version of this file under the terms of the MPL, indicate your
 * decision by deleting the provisions above and replace them with the notice
 * and other provisions required by the GPL or the LGPL. If you do not delete
 * the provisions above, a recipient may use your version of this file under
 * the terms of any one of the MPL, the GPL or the LGPL.
 *
 * ***** END LICENSE BLOCK ***** */

#ifndef tracejit_Writer_h___
#define tracejit_Writer_h___

#include "jsiter.h"
#include "jsobj.h"
#include "jsstr.h"
#include "jstypedarray.h"
#include "nanojit.h"

namespace js {
namespace tjit {

namespace nj = nanojit;

#if defined(DEBUG) && !defined(JS_JIT_SPEW)
#define JS_JIT_SPEW
#endif

#if defined(JS_JIT_SPEW) || defined(NJ_NO_VARIADIC_MACROS)

enum LC_TMBits {
    /*
     * Output control bits for all non-Nanojit code.  Only use bits 16 and
     * above, since Nanojit uses 0 .. 15 itself.
     */
    LC_TMMinimal  = 1<<16,
    LC_TMTracer   = 1<<17,
    LC_TMRecorder = 1<<18,
    LC_TMAbort    = 1<<19,
    LC_TMStats    = 1<<20,
    LC_TMTreeVis  = 1<<21,
    LC_TMProfiler = 1<<22
};

#endif

/*
 * See LIR.h for the definition of the AccSet type.
 *
 * *** WARNING WARNING WARNING ***
 *
 * Any incorrect access region annotations on loads/stores/calls could lead to
 * subtle bugs that manifest rarely, eg. when two loads are CSE'd that
 * shouldn't be.
 *
 * If you add a new access region you will need to add some sanity checking to
 * ValidateWriter::checkAccSet().  Do not skimp on this checking!  Make it as
 * strong as you can.  Look at the existing cases for inspiration.  This
 * checking helps prevent these subtle bugs.
 *
 * Furthermore, do not add a "catch-all" region such as "ACCSET_OTHER".  There
 * are two reasons for this.  First, no checking could be done on loads/stores
 * bearing it.  Second, it would be too easy for someone in the future who
 * doesn't understand how AccSets work to use it inappropriately.  Only
 * ACCSET_ALL (the union of all access regions) should be used as a catch-all,
 * it can always be used safely, but it reduces optimization possibilities.
 *
 * Most of the access regions are type-based, ie. all structs of a particular
 * type combined together form a region.  This is less precise than
 * considering each struct separately, but also much simpler.
 *
 * - ACCSET_STATE:         The TracerState struct.
 * - ACCSET_STACK:         The stack.
 * - ACCSET_RSTACK:        The return stack.
 * - ACCSET_CX:            All JSContext structs.
 * - ACCSET_EOS:           The globals area.
 * - ACCSET_ALLOC:         All memory blocks allocated with LIR_allocp (in
 *                         other words, this region is the AR space).
 * - ACCSET_FRAMEREGS:     All JSFrameRegs structs.
 * - ACCSET_STACKFRAME:    All JSStackFrame objects.
 * - ACCSET_RUNTIME:       The JSRuntime object.
 * - ACCSET_OBJ_CLASP:     The 'clasp'    field of all JSObjects.
 * - ACCSET_OBJ_FLAGS:     The 'flags'    field of all JSObjects.
 * - ACCSET_OBJ_SHAPE:     The 'shape'    field of all JSObjects.
 * - ACCSET_OBJ_PROTO:     The 'proto'    field of all JSObjects.
 * - ACCSET_OBJ_PARENT:    The 'parent'   field of all JSObjects.
 * - ACCSET_OBJ_PRIVATE:   The 'private'  field of all JSObjects.
 * - ACCSET_OBJ_CAPACITY:  The 'capacity' or 'initializedLength' field of all JSObjects.
 * - ACCSET_OBJ_SLOTS:     The 'slots'    field of all JSObjects.
 * - ACCSET_SLOTS:         The slots (be they fixed or dynamic) of all JSObjects.
 * - ACCSET_TARRAY:        All TypedArray structs.
 * - ACCSET_TARRAY_DATA:   All TypedArray data arrays.
 * - ACCSET_ITER:          All NativeIterator structs.
 * - ACCSET_ITER_PROPS:    The props_arrays of all NativeIterator structs.
 * - ACCSET_STRING:        All JSString structs.
 * - ACCSET_STRING_MCHARS: All JSString mchars arrays.
 * - ACCSET_TYPEMAP:       All typemaps form a single region.
 * - ACCSET_FCSLOTS:       All fcslots arrays form a single region.
 * - ACCSET_ARGS_DATA:     All Arguments data arrays form a single region.
 */
static const nanojit::AccSet ACCSET_STATE         = (1 <<  0);
static const nanojit::AccSet ACCSET_STACK         = (1 <<  1);
static const nanojit::AccSet ACCSET_RSTACK        = (1 <<  2);
static const nanojit::AccSet ACCSET_CX            = (1 <<  3);
static const nanojit::AccSet ACCSET_EOS           = (1 <<  4);
static const nanojit::AccSet ACCSET_ALLOC         = (1 <<  5);
static const nanojit::AccSet ACCSET_FRAMEREGS     = (1 <<  6);
static const nanojit::AccSet ACCSET_STACKFRAME    = (1 <<  7);
static const nanojit::AccSet ACCSET_RUNTIME       = (1 <<  8);

// Nb: JSObject::{lastProp,map,flags} don't have an AccSet because they are never accessed on trace
static const nanojit::AccSet ACCSET_OBJ_CLASP     = (1 <<  9);
static const nanojit::AccSet ACCSET_OBJ_FLAGS     = (1 << 10);
static const nanojit::AccSet ACCSET_OBJ_SHAPE     = (1 << 11);
static const nanojit::AccSet ACCSET_OBJ_PROTO     = (1 << 12);
static const nanojit::AccSet ACCSET_OBJ_PARENT    = (1 << 13);
static const nanojit::AccSet ACCSET_OBJ_PRIVATE   = (1 << 14);
static const nanojit::AccSet ACCSET_OBJ_CAPACITY  = (1 << 15);
static const nanojit::AccSet ACCSET_OBJ_SLOTS     = (1 << 16);  // the pointer to the slots

static const nanojit::AccSet ACCSET_SLOTS         = (1 << 17);  // the slots themselves
static const nanojit::AccSet ACCSET_TARRAY        = (1 << 18);
static const nanojit::AccSet ACCSET_TARRAY_DATA   = (1 << 19);
static const nanojit::AccSet ACCSET_ITER          = (1 << 20);
static const nanojit::AccSet ACCSET_ITER_PROPS    = (1 << 21);
static const nanojit::AccSet ACCSET_STRING        = (1 << 22);
static const nanojit::AccSet ACCSET_STRING_MCHARS = (1 << 23);
static const nanojit::AccSet ACCSET_TYPEMAP       = (1 << 24);
static const nanojit::AccSet ACCSET_FCSLOTS       = (1 << 25);
static const nanojit::AccSet ACCSET_ARGS_DATA     = (1 << 26);

static const uint8_t TM_NUM_USED_ACCS = 27; // number of access regions used by TraceMonkey

/*
 * An Address describes everything about a loaded/stored memory location.  One
 * only be created via the sub-classes below and only accessed via class
 * Writer;  this is so that AccSets are encapsulated as much as possible.
 */
struct Address
{
  friend class Writer;

  private:
    nj::LIns *base;
    int32 offset;
    nj::AccSet accSet;

  protected:
    Address(nj::LIns *base, int32 offset, nj::AccSet accSet)
      : base(base), offset(offset), accSet(accSet) {}

    Address(Address addr, int32 offset)
      : base(addr.base), offset(addr.offset + offset), accSet(addr.accSet) {}
};


/* Addresses, ordered by AccSet. */

struct StackAddress : Address 
{
    StackAddress(nj::LIns *base, int32 offset)
      : Address(base, offset, ACCSET_STACK) {}
};

struct CxAddress : Address
{
    CxAddress(nj::LIns *base, int32 offset)
      : Address(base, offset, ACCSET_CX) {}
};
#define CxAddress(fieldname) \
    CxAddress(cx_ins, offsetof(JSContext, fieldname))

struct EosAddress : Address
{
    EosAddress(nj::LIns *base, int32 offset)
      : Address(base, offset, ACCSET_EOS) {}
};

struct AllocSlotsAddress : Address
{
    AllocSlotsAddress(nj::LIns *base, unsigned slot = 0)
      : Address(base, slot * sizeof(Value), ACCSET_ALLOC) {}
};

struct StackFrameAddress : Address
{
    StackFrameAddress(nj::LIns *base, int32 offset)
      : Address(base, offset, ACCSET_STACKFRAME) {}
};

struct FSlotsAddress : Address
{
    FSlotsAddress(nj::LIns *base, unsigned slot)
      : Address(base, JSObject::getFixedSlotOffset(slot), ACCSET_SLOTS) {}
};

struct DSlotsAddress : Address
{
    DSlotsAddress(nj::LIns *base, unsigned slot = 0)
      : Address(base, slot * sizeof(Value), ACCSET_SLOTS) {}
};

struct IterPropsAddress : Address
{
    IterPropsAddress(nj::LIns *base)
      : Address(base, 0, ACCSET_ITER_PROPS) {}
};

struct FCSlotsAddress : Address
{
    FCSlotsAddress(nj::LIns *base, unsigned slot = 0)
      : Address(base, slot * sizeof(Value), ACCSET_FCSLOTS) {}
};

struct ArgsSlotsAddress : Address
{
    ArgsSlotsAddress(nj::LIns *base, unsigned slot = 0)
      : Address(base, slot * sizeof(Value), ACCSET_ARGS_DATA) {}
};

struct AnyAddress : Address
{
    AnyAddress(nj::LIns *base, int32 offset = 0)
      : Address(base, offset, nj::ACCSET_ALL)
    {
        JS_ASSERT(nj::ACCSET_LOAD_ANY == nj::ACCSET_STORE_ANY &&
                  nj::ACCSET_LOAD_ANY == nj::ACCSET_ALL);
    }
};

/* An offset from a previous Address. */
struct OffsetAddress : Address
{
    OffsetAddress(Address addr, int32 offset)
      : Address(addr, offset) {}
};

bool IsPromoteInt(nj::LIns *ins);
bool IsPromoteUint(nj::LIns *ins);
bool IsPromote(nj::LIns *ins);
nj::LIns *Demote(nj::LirWriter *out, nj::LIns *ins);

/* These would be private to class Writer if they weren't used in AccSet checking. */
static const size_t sPayloadOffset = offsetof(jsval_layout, s.payload);
#if JS_BITS_PER_WORD == 32
static const size_t sTagOffset = offsetof(jsval_layout, s.tag);
#endif

struct MaybeBranch {
    bool set;
    nj::LIns *br;
    MaybeBranch() : set(false), br(NULL) {}
    MaybeBranch(nj::LIns *ins) : set(true), br(ins) {}
    operator bool() { return set; }
    typedef nj::LIns* LInsp;
    operator LInsp() {
        JS_ASSERT(set);
        return br;
    }
};

/*
 * This class provides a layer above Nanojit's basic LirWriter interface.
 * The goals of this layer are as follows.
 *
 * - More concise than the vanilla NJ interface, to promote readability. 
 *
 * - But still a relatively thin layer.
 *
 * - Completely occludes NJ's interface so that there is no possibility of
 *   using a combination of both interfaces.  This is good because there are
 *   some cases where the NJ interface is error-prone when used with
 *   TraceMonkey (eg. when using the NJ interface it's easy to forget to
 *   handle the cases where a conditional branch is always or never taken).
 *
 * - Requires only basic Nanojit state (eg. LirBuffer);  doesn't rely on state
 *   from TraceRecorder.
 *
 * - There should be one or more functions for every opcode that's used (if
 *   one is missing, please add it), plus minimal generic ones (eg. ins2()).
 *   This makes for a lot of functions, but promotes readability.
 *
 * - Loads/stores get special treatment, due to AccSets.  AccSets aren't
 *   exposed at all, although someone using the interface will still need to
 *   understand them;  the goal is not to completely hide their presence but
 *   to make their use indirect so that it is difficult to get them wrong.
 *
 *   Type/field-specific load/store functions are used where possible.  When
 *   this isn't possible, details about memory locations are abstracted in the
 *   Address type, which encapsulates a base pointer, an offset and an AccSet.
 *
 *   The only place where AccSets need to be used directly is when specifying
 *   the .storeAccSet of a CallInfo.
 *
 * - Functions that insert moderately complex LIR sequences (eg. multiple
 *   loads) have a 'get' prefix in their name.
 */
class Writer
{
  private:
    nj::Allocator *alloc;
    nj::LirBuffer *lirbuf;      // passed in from outside
    nj::LirWriter *const lir;   // created in this class
    nj::CseFilter *const cse;   // created in this class

    nj::LogControl *logc;       // passed in from outside

  public:
    Writer(nj::Allocator *alloc, nj::LirBuffer *lirbuf)
      : alloc(alloc), lirbuf(lirbuf), lir(NULL), cse(NULL), logc(NULL) {}

    void init(nj::LogControl *logc); 

    nj::LIns *name(nj::LIns *ins, const char *name) const {
#ifdef JS_JIT_SPEW
        /* No point adding names unless .lcbits > 0. */
        if (logc->lcbits > 0)
            lirbuf->printer->lirNameMap->addName(ins, name);
#endif
        return ins;
    }

    /* 
     * These two don't generate any code, they control the internal state of
     * the CseFilter.  They can be put around a control-flow diamond if it's
     * important that CSE work across the diamond.  (If they aren't used, the
     * diamond will reset all CSE state.)  Duplicated expressions within the
     * diamond will be CSE'd, but expressions defined within the diamond won't
     * be added to the tables of CSEable expressions.  Loads are still
     * invalidated if they alias any stores that occur within diamonds.
     */
    void pauseAddingCSEValues()     { if (cse) cse->suspend(); }
    void resumeAddingCSEValues()    { if (cse) cse->resume();  }

    /* Miscellaneous operations */

    nj::LIns *start() const {
        return lir->ins0(nj::LIR_start);
    }

    nj::LIns *paramp(int32 arg, int32 kind) const {
        return lir->insParam(arg, kind);
    }

    nj::LIns *allocp(int32 size) const {
        return lir->insAlloc(size);
    }

    nj::LIns *livep(nj::LIns *x) const {
        return lir->ins1(nj::LIR_livep, x);
    }

    void comment(const char *str) {
    #ifdef JS_JIT_SPEW
        lir->insComment(str);  
    #endif
    }

    /* Specific loads and stores (those not taking an Address argument).  Ordered by AccSets.*/

    nj::LIns *ldStateFieldHelper(nj::LOpcode op, nj::LIns *state, int32 offset) const {
        return lir->insLoad(op, state, offset, ACCSET_STATE);
    }
    #define ldiStateField(fieldname) \
        name(w.ldStateFieldHelper(LIR_ldi, lirbuf->state, offsetof(TracerState, fieldname)), \
             #fieldname)
    #define ldpStateField(fieldname) \
        name(w.ldStateFieldHelper(LIR_ldp, lirbuf->state, offsetof(TracerState, fieldname)), \
             #fieldname)

    nj::LIns *stStateFieldHelper(nj::LIns *value, nj::LIns *state, int32 offset) const {
        return lir->insStore(value, state, offset, ACCSET_STATE);
    }
    #define stStateField(value, fieldname) \
        stStateFieldHelper(value, lirbuf->state, offsetof(TracerState, fieldname))

    nj::LIns *ldpRstack(nj::LIns *rp, int32 offset) const {
        return lir->insLoad(nj::LIR_ldp, rp, offset, ACCSET_RSTACK);
    }

    nj::LIns *stRstack(nj::LIns *value, nj::LIns *rp, int32 offset) const {
        return lir->insStore(value, rp, offset, ACCSET_RSTACK);
    }

    nj::LIns *ldpContextFieldHelper(nj::LIns *cx, int32 offset, nj::LoadQual loadQual) const {
        return lir->insLoad(nj::LIR_ldp, cx, offset, ACCSET_CX, loadQual);
    }
    #define ldpContextField(fieldname) \
        name(w.ldpContextFieldHelper(cx_ins, offsetof(JSContext, fieldname), LOAD_NORMAL), \
             #fieldname)
    #define ldpConstContextField(fieldname) \
        name(w.ldpContextFieldHelper(cx_ins, offsetof(JSContext, fieldname), LOAD_CONST), \
             #fieldname)

    nj::LIns *stContextField(nj::LIns *value, nj::LIns *cx, int32 offset) const {
        return lir->insStore(value, cx, offset, ACCSET_CX);
    }
    #define stContextField(value, fieldname) \
        stContextField((value), cx_ins, offsetof(JSContext, fieldname))

    nj::LIns *ldiAlloc(nj::LIns *alloc) const {
        return lir->insLoad(nj::LIR_ldi, alloc, 0, ACCSET_ALLOC);
    }

    nj::LIns *ldpAlloc(nj::LIns *alloc) const {
        return lir->insLoad(nj::LIR_ldp, alloc, 0, ACCSET_ALLOC);
    }

    nj::LIns *lddAlloc(nj::LIns *alloc) const {
        return lir->insLoad(nj::LIR_ldd, alloc, 0, ACCSET_ALLOC);
    }

    nj::LIns *stAlloc(nj::LIns *value, nj::LIns *alloc) const {
        return lir->insStore(value, alloc, 0, ACCSET_ALLOC);
    }

    nj::LIns *ldpFrameFp(nj::LIns *regs) const {
        return lir->insLoad(nj::LIR_ldp, regs, offsetof(JSFrameRegs, fp), ACCSET_FRAMEREGS);
    }

    nj::LIns *ldpStackFrameScopeChain(nj::LIns *frame) const {
        return lir->insLoad(nj::LIR_ldp, frame, JSStackFrame::offsetOfScopeChain(),
                            ACCSET_STACKFRAME);
    }

    nj::LIns *ldiRuntimeProtoHazardShape(nj::LIns *runtime) const {
        return name(lir->insLoad(nj::LIR_ldi, runtime, offsetof(JSRuntime, protoHazardShape),
                                 ACCSET_RUNTIME),
                    "protoHazardShape");
    }

    nj::LIns *ldpObjClasp(nj::LIns *obj, nj::LoadQual loadQual) const {
        return name(lir->insLoad(nj::LIR_ldp, obj, offsetof(JSObject, clasp), ACCSET_OBJ_CLASP,
                                 loadQual),
                    "clasp");
    }

    nj::LIns *ldiObjFlags(nj::LIns *obj) const {
        return name(lir->insLoad(nj::LIR_ldi, obj, offsetof(JSObject, flags), ACCSET_OBJ_FLAGS),
                    "flags");
    }

    nj::LIns *ldiObjShape(nj::LIns *obj) const {
        return name(lir->insLoad(nj::LIR_ldi, obj, offsetof(JSObject, objShape), ACCSET_OBJ_SHAPE),
                    "objShape");
    }

    nj::LIns *ldpObjProto(nj::LIns *obj) const {
        return name(lir->insLoad(nj::LIR_ldp, obj, offsetof(JSObject, proto), ACCSET_OBJ_PROTO),
                    "proto");
    }

    nj::LIns *ldpObjParent(nj::LIns *obj) const {
        return name(lir->insLoad(nj::LIR_ldp, obj, offsetof(JSObject, parent), ACCSET_OBJ_PARENT),
                    "parent");
    }

    nj::LIns *ldpObjPrivate(nj::LIns *obj) const {
        return name(lir->insLoad(nj::LIR_ldp, obj, offsetof(JSObject, privateData),
                                 ACCSET_OBJ_PRIVATE),
                    "private");
    }

    nj::LIns *lduiObjPrivate(nj::LIns *obj) const {
        return name(lir->insLoad(nj::LIR_ldi, obj, offsetof(JSObject, privateData),
                                 ACCSET_OBJ_PRIVATE),
                    "private_uint32");
    }

<<<<<<< HEAD
    nj::LIns *ldiDenseArrayInitializedLength(nj::LIns *array) const {
        return name(lir->insLoad(nj::LIR_ldi, array, offsetof(JSObject, initializedLength),
=======
    nj::LIns *stuiObjPrivate(nj::LIns *obj, nj::LIns *value) const {
        return name(lir->insStore(nj::LIR_sti, value, obj, offsetof(JSObject, privateData),
                                  ACCSET_OBJ_PRIVATE),
                    "private_uint32");
    }

    nj::LIns *ldiDenseArrayCapacity(nj::LIns *array) const {
        return name(lir->insLoad(nj::LIR_ldi, array, offsetof(JSObject, capacity),
>>>>>>> e58deb16
                                 ACCSET_OBJ_CAPACITY),
                    "capacity");
    }

    nj::LIns *ldpObjSlots(nj::LIns *obj) const {
        return name(lir->insLoad(nj::LIR_ldp, obj, offsetof(JSObject, slots), ACCSET_OBJ_SLOTS),
                    "slots");
    }

    nj::LIns *ldiConstTypedArrayLength(nj::LIns *array) const {
        return name(lir->insLoad(nj::LIR_ldi, array, js::TypedArray::lengthOffset(), ACCSET_TARRAY,
                                 nj::LOAD_CONST),
                    "typedArrayLength");
    }

    nj::LIns *ldpConstTypedArrayData(nj::LIns *array) const {
        return name(lir->insLoad(nj::LIR_ldp, array, js::TypedArray::dataOffset(), ACCSET_TARRAY,
                                 nj::LOAD_CONST),
                    "typedElems");
    }

    nj::LIns *ldc2iTypedArrayElement(nj::LIns *elems, nj::LIns *index) const {
        return lir->insLoad(nj::LIR_ldc2i, addp(elems, index), 0, ACCSET_TARRAY_DATA);
    }

    nj::LIns *lduc2uiTypedArrayElement(nj::LIns *elems, nj::LIns *index) const {
        return lir->insLoad(nj::LIR_lduc2ui, addp(elems, index), 0, ACCSET_TARRAY_DATA);
    }

    nj::LIns *lds2iTypedArrayElement(nj::LIns *elems, nj::LIns *index) const {
        return lir->insLoad(nj::LIR_lds2i, addp(elems, lshpN(index, 1)), 0, ACCSET_TARRAY_DATA);
    }

    nj::LIns *ldus2uiTypedArrayElement(nj::LIns *elems, nj::LIns *index) const {
        return lir->insLoad(nj::LIR_ldus2ui, addp(elems, lshpN(index, 1)), 0, ACCSET_TARRAY_DATA);
    }

    nj::LIns *ldiTypedArrayElement(nj::LIns *elems, nj::LIns *index) const {
        return lir->insLoad(nj::LIR_ldi, addp(elems, lshpN(index, 2)), 0, ACCSET_TARRAY_DATA);
    }

    nj::LIns *ldf2dTypedArrayElement(nj::LIns *elems, nj::LIns *index) const {
        return lir->insLoad(nj::LIR_ldf2d, addp(elems, lshpN(index, 2)), 0, ACCSET_TARRAY_DATA);
    }

    nj::LIns *lddTypedArrayElement(nj::LIns *elems, nj::LIns *index) const {
        return lir->insLoad(nj::LIR_ldd, addp(elems, lshpN(index, 3)), 0, ACCSET_TARRAY_DATA);
    }

    nj::LIns *sti2cTypedArrayElement(nj::LIns *value, nj::LIns *elems, nj::LIns *index) const {
        return lir->insStore(nj::LIR_sti2c, value, addp(elems, index), 0, ACCSET_TARRAY_DATA);
    }

    nj::LIns *sti2sTypedArrayElement(nj::LIns *value, nj::LIns *elems, nj::LIns *index) const {
        return lir->insStore(nj::LIR_sti2s, value, addp(elems, lshpN(index, 1)), 0,
                             ACCSET_TARRAY_DATA);
    }

    nj::LIns *stiTypedArrayElement(nj::LIns *value, nj::LIns *elems, nj::LIns *index) const {
        return lir->insStore(nj::LIR_sti, value, addp(elems, lshpN(index, 2)), 0,
                             ACCSET_TARRAY_DATA);
    }

    nj::LIns *std2fTypedArrayElement(nj::LIns *value, nj::LIns *elems, nj::LIns *index) const {
        return lir->insStore(nj::LIR_std2f, value, addp(elems, lshpN(index, 2)), 0,
                             ACCSET_TARRAY_DATA);
    }

    nj::LIns *stdTypedArrayElement(nj::LIns *value, nj::LIns *elems, nj::LIns *index) const {
        return lir->insStore(nj::LIR_std, value, addp(elems, lshpN(index, 3)), 0,
                             ACCSET_TARRAY_DATA);
    }

    nj::LIns *ldpIterCursor(nj::LIns *iter) const {
        return name(lir->insLoad(nj::LIR_ldp, iter, offsetof(NativeIterator, props_cursor),
                                 ACCSET_ITER),
                    "cursor");
    }

    nj::LIns *ldpIterEnd(nj::LIns *iter) const {
        return name(lir->insLoad(nj::LIR_ldp, iter, offsetof(NativeIterator, props_end),
                                 ACCSET_ITER),
                    "end");
    }

    nj::LIns *stpIterCursor(nj::LIns *cursor, nj::LIns *iter) const {
        return lir->insStore(nj::LIR_stp, cursor, iter, offsetof(NativeIterator, props_cursor),
                             ACCSET_ITER);
    }

    nj::LIns *ldpStringLengthAndFlags(nj::LIns *str) const {
        return name(lir->insLoad(nj::LIR_ldp, str, offsetof(JSString, mLengthAndFlags),
                                 ACCSET_STRING),
                    "mLengthAndFlags");
    }

    nj::LIns *ldpStringChars(nj::LIns *str) const {
        return name(lir->insLoad(nj::LIR_ldp, str, offsetof(JSString, mChars), ACCSET_STRING),
                    "mChars");
    }

    nj::LIns *lduc2uiConstTypeMapEntry(nj::LIns *typemap, nj::LIns *index) const {
        nj::LIns *entry = addp(typemap, ui2p(muli(index, name(immi(sizeof(JSValueType)),
                                                              "sizeof(JSValueType)"))));
        return lir->insLoad(nj::LIR_lduc2ui, entry, 0, ACCSET_TYPEMAP, nj::LOAD_CONST);
    }

    nj::LIns *ldiVolatile(nj::LIns *base) const {
        return lir->insLoad(nj::LIR_ldi, base, 0, nj::ACCSET_LOAD_ANY, nj::LOAD_VOLATILE);
    }

    nj::LIns *stiVolatile(nj::LIns *value, nj::LIns *base) const {
        return lir->insStore(nj::LIR_sti, value, base, 0, nj::ACCSET_STORE_ANY);
    }

    nj::LIns *ldiVMSideExitFieldHelper(nj::LIns *lr, int32 offset) const {
        return lir->insLoad(nj::LIR_ldi, lr, offset, nj::ACCSET_LOAD_ANY);
    }
    #define ldiVMSideExitField(lr, fieldname) \
        name(w.ldiVMSideExitFieldHelper((lr), offsetof(VMSideExit, fieldname)), #fieldname)

    nj::LIns *ldpGuardRecordExit(nj::LIns *gr) const {
        /*
         * We use ACCSET_LOAD_ANY for the GuardRecord and VMSideExit loads;
         * they're immediately after a fragment call, and so won't be
         * optimizable anyway.
         */
        return name(lir->insLoad(nj::LIR_ldp, gr, offsetof(nj::GuardRecord, exit),
                                 nj::ACCSET_LOAD_ANY),
                    "exit");
    }

    nj::LIns *stTprintArg(nj::LIns *insa[], nj::LIns *args, int index) const {
        JS_ASSERT(insa[index]);
        /* The AccSet doesn't matter much here, this is debug-only code. */
        return lir->insStore(insa[index], args, sizeof(double) * index, nj::ACCSET_STORE_ANY);
    }

    /* Generic loads and stores (those taking an Address argument). */

#if JS_BITS_PER_WORD == 32
    nj::LIns *ldiValueTag(Address addr) const {
        return name(lir->insLoad(nj::LIR_ldi, addr.base, addr.offset + sTagOffset, addr.accSet),
                    "tag");
    }

    nj::LIns *stiValueTag(nj::LIns *tag, Address addr) const {
        JS_ASSERT(tag->isI());
        return lir->insStore(tag, addr.base, addr.offset + sTagOffset, addr.accSet);
    }

    nj::LIns *ldiValuePayload(Address addr) const {
        return name(lir->insLoad(nj::LIR_ldi, addr.base, addr.offset + sPayloadOffset,
                                 addr.accSet),
                    "payload");
    }

    nj::LIns *stiValuePayload(nj::LIns *payload, Address addr) const {
        JS_ASSERT(payload->isI());
        return lir->insStore(payload, addr.base, addr.offset + sPayloadOffset, addr.accSet);
    }
#endif  // JS_BITS_PER_WORD == 32

    nj::LIns *ldi(Address addr) const {
        return lir->insLoad(nj::LIR_ldi, addr.base, addr.offset, addr.accSet);
    }

#ifdef NANOJIT_64BIT
    nj::LIns *ldq(Address addr) const {
        return lir->insLoad(nj::LIR_ldq, addr.base, addr.offset, addr.accSet);
    }

    nj::LIns *stq(nj::LIns *value, Address addr) const {
        return lir->insStore(nj::LIR_stq, value, addr.base, addr.offset, addr.accSet);
    }
#endif

    nj::LIns *ldp(Address addr) const {
        return lir->insLoad(nj::LIR_ldp, addr.base, addr.offset, addr.accSet);
    }

    nj::LIns *ldd(Address addr) const {
        return lir->insLoad(nj::LIR_ldd, addr.base, addr.offset, addr.accSet);
    }

    nj::LIns *std(nj::LIns *value, Address addr) const {
        return lir->insStore(nj::LIR_std, value, addr.base, addr.offset, addr.accSet);
    }

    nj::LIns *st(nj::LIns *value, Address addr) const {
        return lir->insStore(value, addr.base, addr.offset, addr.accSet);
    }

    /* Calls */

    nj::LIns *call(const nj::CallInfo *call, nj::LIns *args[]) const {
        return lir->insCall(call, args);
    }

    /* Branches and labels */

    nj::LIns *j(nj::LIns *target) const {
        return lir->insBranch(nj::LIR_j, /* cond = */NULL, target);
    }

    /*
     * If the branch is always taken, return false;  the code jumped over by the
     * branch need not be generated.  If the branch is never taken, return true
     * and put NULL in *brOut.  Otherwise, return true and put the branch in
     * *brOut.
     */
    MaybeBranch jt(nj::LIns *cond) {
        if (cond->isImmI(1))
            return MaybeBranch();                                   /* branch is always taken */
        return MaybeBranch(lir->insBranch(nj::LIR_jt, cond, NULL)); /* NULL if never taken */
    }

    /* Like jt(). */
    MaybeBranch jf(nj::LIns *cond) {
        if (cond->isImmI(0))
            return MaybeBranch();                                   /* branch is always taken */
        return MaybeBranch(lir->insBranch(nj::LIR_jf, cond, NULL)); /* NULL if never taken */
    }

    /*
     * Like jf(), but for when we know the branch condition cannot be
     * optimized to a constant, eg. because one of the operands is the result
     * of a volatile load.
     */
    nj::LIns *jfUnoptimizable(nj::LIns *cond) const {
        JS_ASSERT(!cond->isImmI());
        return lir->insBranch(nj::LIR_jf, cond, /* target = */NULL);
    }

    /* Like jfUnoptimizable(). */
    nj::LIns *jtUnoptimizable(nj::LIns *cond) const {
        JS_ASSERT(!cond->isImmI());
        return lir->insBranch(nj::LIR_jt, cond, /* target = */NULL);
    }

    nj::LIns *label() const {
        return lir->ins0(nj::LIR_label);
    }

    /*
     * Inserts a label and updates 'branch' to branch to it, if 'branch' is non-NULL.
     * ('branch' may be NULL if it was a conditional branch and its condition was
     * a constant value that resulted in the branch never being taken.)
     */
    void label(nj::LIns *br) {
        if (br) {
            JS_ASSERT(br->isop(nj::LIR_j) || br->isop(nj::LIR_jt) || br->isop(nj::LIR_jf));
            br->setTarget(label());
        }
    }

    /* Similar to label(LIns *), but for two branches. */
    void label(nj::LIns *br1, nj::LIns *br2) {
        if (br1 || br2) {
            nj::LIns *label_ = label();
            if (br1) {
                JS_ASSERT(br1->isop(nj::LIR_j) || br1->isop(nj::LIR_jt) || br1->isop(nj::LIR_jf));
                br1->setTarget(label_);
            }
            if (br2) {
                JS_ASSERT(br2->isop(nj::LIR_j) || br2->isop(nj::LIR_jt) || br2->isop(nj::LIR_jf));
                br2->setTarget(label_);
            }
        }
    }

    /* Guards */

    nj::LIns *x(nj::GuardRecord *gr) const {
        return lir->insGuard(nj::LIR_x, /* cond = */NULL, gr);
    }

    nj::LIns *xf(nj::LIns *cond, nj::GuardRecord *gr) const {
        return lir->insGuard(nj::LIR_xf, cond, gr);
    }

    nj::LIns *xt(nj::LIns *cond, nj::GuardRecord *gr) const {
        return lir->insGuard(nj::LIR_xt, cond, gr);
    }

    nj::LIns *xtbl(nj::LIns *index, nj::GuardRecord *gr) const {
        return lir->insGuard(nj::LIR_xtbl, index, gr);
    }

    nj::LIns *xbarrier(nj::GuardRecord *gr) const {
        return lir->insGuard(nj::LIR_xbarrier, /* cond = */NULL, gr);
    }

    /* Immediates */

    nj::LIns *immi(int32 i) const {
        return lir->insImmI(i);
    }

    nj::LIns *immiUndefined() const {
        return name(immi(0), "undefined");
    }

    /*
     * These must be macros because they stringify their argument.  Likewise
     * with similar 'nameXYZ' operations below, 
     *
     * These nameXYZ() macros have the 'name' prefix to distinguish them from the
     * non-naming XYZ() functions.
     */
    #define nameImmi(i)         name(w.immi(i), #i)
    #define nameImmui(ui)       name(w.immi((uint32_t)ui), #ui)

#ifdef NANOJIT_64BIT
    nj::LIns *immq(uint64 q) const {
        return lir->insImmQ(q);
    }

    #define nameImmq(q)         name(w.immq(q), #q)
#endif

    /*
     * immpNonGC() can be used to embed arbitrary pointers into the native
     * code.  It should not be used directly to embed GC thing pointers unless
     * they've already been rooted(hence the name).  Instead, the
     * TraceRecorder::immpXyzGC() variants should be used because they ensure
     * that the embedded pointer will be kept alive across GCs.  These types
     * make it difficult to inadvertently get this wrong.
     */
    nj::LIns *immpNonGC(const void *p) const {
        return lir->insImmP(p);
    }

    nj::LIns *immw(intptr_t i) const {
        return lir->insImmP((void *)i);
    }

    #define nameImmpNonGC(p)    name(w.immpNonGC(p), #p)
    #define nameImmw(ww)        name(w.immpNonGC((void *) (ww)), #ww)

    nj::LIns *immpNull() const {
        return name(immpNonGC(NULL), "NULL");
    }

    #define immpMagicWhy(why)   name(w.immpNonGC((void *)(size_t)(why)), #why)

    nj::LIns *immpMagicNull() const {
        return name(immpNonGC(NULL), "MAGIC_NULL");
    }

    nj::LIns *immd(double d) const {
        return lir->insImmD(d);
    }

    /* Comparisons */

    nj::LIns *eqi(nj::LIns *x, nj::LIns *y) const {
        return lir->ins2(nj::LIR_eqi, x, y);
    }

    nj::LIns *eqi0(nj::LIns *x) const {
        return lir->insEqI_0(x);
    }

    nj::LIns *eqiN(nj::LIns *x, int32 imm) const {
        return lir->ins2ImmI(nj::LIR_eqi, x, imm);
    }

    nj::LIns *lti(nj::LIns *x, nj::LIns *y) const {
        return lir->ins2(nj::LIR_lti, x, y);
    }

    nj::LIns *ltiN(nj::LIns *x, int32 imm) const {
        return lir->ins2ImmI(nj::LIR_lti, x, imm);
    }

    nj::LIns *gti(nj::LIns *x, nj::LIns *y) const {
        return lir->ins2(nj::LIR_gti, x, y);
    }

    nj::LIns *gtiN(nj::LIns *x, int32 imm) const {
        return lir->ins2ImmI(nj::LIR_gti, x, imm);
    }

    nj::LIns *geiN(nj::LIns *x, int32 imm) const {
        return lir->ins2ImmI(nj::LIR_gei, x, imm);
    }

    nj::LIns *ltui(nj::LIns *x, nj::LIns *y) const {
        return lir->ins2(nj::LIR_ltui, x, y);
    }

    nj::LIns *ltuiN(nj::LIns *x, int32 imm) const {
        return lir->ins2ImmI(nj::LIR_ltui, x, imm);
    }

    nj::LIns *leui(nj::LIns *x, nj::LIns *y) const {
        return lir->ins2(nj::LIR_leui, x, y);
    }

    nj::LIns *geui(nj::LIns *x, nj::LIns *y) const {
        return lir->ins2(nj::LIR_geui, x, y);
    }

#ifdef NANOJIT_64BIT
    nj::LIns *eqq(nj::LIns *x, nj::LIns *y) const {
        return lir->ins2(nj::LIR_eqq, x, y);
    }

    nj::LIns *ltuq(nj::LIns *x, nj::LIns *y) const {
        return lir->ins2(nj::LIR_ltuq, x, y);
    }

    nj::LIns *leuq(nj::LIns *x, nj::LIns *y) const {
        return lir->ins2(nj::LIR_leuq, x, y);
    }

    nj::LIns *geuq(nj::LIns *x, nj::LIns *y) const {
        return lir->ins2(nj::LIR_geuq, x, y);
    }
#endif

    nj::LIns *eqp(nj::LIns *x, nj::LIns *y) const {
        return lir->ins2(nj::LIR_eqp, x, y);
    }

    nj::LIns *eqp0(nj::LIns *x) const {
        return lir->insEqP_0(x);
    }

    nj::LIns *ltp(nj::LIns *x, nj::LIns *y) const {
        return lir->ins2(nj::LIR_ltp, x, y);
    }

    nj::LIns *ltup(nj::LIns *x, nj::LIns *y) const {
        return lir->ins2(nj::LIR_ltup, x, y);
    }

    nj::LIns *eqd(nj::LIns *x, nj::LIns *y) const {
        return lir->ins2(nj::LIR_eqd, x, y);
    }

    nj::LIns *eqd0(nj::LIns *x) const {
        return lir->ins2(nj::LIR_eqd, x, immd(0));
    }

    nj::LIns *ltdN(nj::LIns *x, jsdouble imm) const {
        return lir->ins2(nj::LIR_ltd, x, immd(imm));
    }

    /* Arithmetic */

    nj::LIns *negi(nj::LIns *x) const {
        return lir->ins1(nj::LIR_negi, x);
    }

    nj::LIns *addi(nj::LIns *x, nj::LIns *y) const {
        return lir->ins2(nj::LIR_addi, x, y);
    }

    nj::LIns *addiN(nj::LIns *x, int32 imm) const {
        return lir->ins2ImmI(nj::LIR_addi, x, imm);
    }

    nj::LIns *subi(nj::LIns *x, nj::LIns *y) const {
        return lir->ins2(nj::LIR_subi, x, y);
    }

    nj::LIns *muli(nj::LIns *x, nj::LIns *y) const {
        return lir->ins2(nj::LIR_muli, x, y);
    }

    nj::LIns *muliN(nj::LIns *x, int32 imm) const {
        return lir->ins2ImmI(nj::LIR_muli, x, imm);
    }

#if defined NANOJIT_IA32 || defined NANOJIT_X64
    nj::LIns *divi(nj::LIns *x, nj::LIns *y) const {
        return lir->ins2(nj::LIR_divi, x, y);
    }

    nj::LIns *modi(nj::LIns *x) const {
        return lir->ins1(nj::LIR_modi, x);
    }
#endif

    nj::LIns *andi(nj::LIns *x, nj::LIns *y) const {
        return lir->ins2(nj::LIR_andi, x, y);
    }

    nj::LIns *andiN(nj::LIns *x, int32 imm) const {
        return lir->ins2ImmI(nj::LIR_andi, x, imm);
    }

    nj::LIns *ori(nj::LIns *x, nj::LIns *y) const {
        return lir->ins2(nj::LIR_ori, x, y);
    }

    nj::LIns *xoriN(nj::LIns *x, int32 imm) const {
        return lir->ins2ImmI(nj::LIR_xori, x, imm);
    }

    nj::LIns *lshiN(nj::LIns *x, int32 imm) const {
        return lir->ins2ImmI(nj::LIR_lshi, x, imm);
    }

    nj::LIns *rshiN(nj::LIns *x, int32 imm) const {
        return lir->ins2ImmI(nj::LIR_rshi, x, imm);
    }

#ifdef NANOJIT_64BIT
    nj::LIns *andq(nj::LIns *x, nj::LIns *y) const {
        return lir->ins2(nj::LIR_andq, x, y);
    }

    nj::LIns *orq(nj::LIns *x, nj::LIns *y) const {
        return lir->ins2(nj::LIR_orq, x, y);
    }

    nj::LIns *lshqN(nj::LIns *x, int32 imm) const {
        return lir->ins2ImmI(nj::LIR_lshq, x, imm);
    }

    nj::LIns *rshuqN(nj::LIns *x, int32 imm) const {
        return lir->ins2ImmI(nj::LIR_rshuq, x, imm);
    }
#endif

    nj::LIns *addp(nj::LIns *x, nj::LIns *y) const {
        return lir->ins2(nj::LIR_addp, x, y);
    }

    nj::LIns *andp(nj::LIns *x, nj::LIns *y) const {
        return lir->ins2(nj::LIR_andp, x, y);
    }

    nj::LIns *lshpN(nj::LIns *x, int32 imm) const {
        return lir->ins2ImmI(nj::LIR_lshp, x, imm);
    }

    nj::LIns *rshupN(nj::LIns *x, int32 imm) const {
        return lir->ins2ImmI(nj::LIR_rshup, x, imm);
    }

    nj::LIns *negd(nj::LIns *x) const {
        return lir->ins1(nj::LIR_negd, x);
    }

    nj::LIns *cmovi(nj::LIns *cond, nj::LIns *t, nj::LIns *f) const {
        /* We can only use cmovi if the configuration says we can. */
        NanoAssert(t->isI() && f->isI());
        return lir->insChoose(cond, t, f, avmplus::AvmCore::use_cmov());
    }

    nj::LIns *cmovp(nj::LIns *cond, nj::LIns *t, nj::LIns *f) const {
        /* We can only use cmovp if the configuration says we can. */
        NanoAssert(t->isP() && f->isP());
        return lir->insChoose(cond, t, f, avmplus::AvmCore::use_cmov());
    }

    nj::LIns *cmovd(nj::LIns *cond, nj::LIns *t, nj::LIns *f) const {
        /* We can always use cmovd. */
        NanoAssert(t->isD() && f->isD());
        return lir->insChoose(cond, t, f, /* use_cmov = */true);
    }

    /* Conversions */

#ifdef NANOJIT_64BIT
    nj::LIns *ui2uq(nj::LIns *ins) const {
        return lir->ins1(nj::LIR_ui2uq, ins);
    }

    nj::LIns *q2i(nj::LIns *ins) const {
        return lir->ins1(nj::LIR_q2i, ins);
    }
#endif

    nj::LIns *i2p(nj::LIns *x) const {
        return lir->insI2P(x);
    }

    nj::LIns *ui2p(nj::LIns *x) const {
        return lir->insUI2P(x);
    }

    nj::LIns *p2i(nj::LIns *x) const {
    #ifdef NANOJIT_64BIT
        return lir->ins1(nj::LIR_q2i, x);
    #else
        return x;
    #endif
    }

    nj::LIns *i2d(nj::LIns *ins) const {
        return lir->ins1(nj::LIR_i2d, ins);
    }

    nj::LIns *ui2d(nj::LIns *ins) const {
        return lir->ins1(nj::LIR_ui2d, ins);
    }

    /*
     * This is not called d2i() because that could be easily confused with
     * TraceRecorder::d2i(), which is usually what should be used.
     */
    nj::LIns *rawD2i(nj::LIns *ins) const {
        return lir->ins1(nj::LIR_d2i, ins);
    }

#ifdef NANOJIT_64BIT
    nj::LIns *dasq(nj::LIns *ins) const {
        return lir->ins1(nj::LIR_dasq, ins);
    }

    nj::LIns *qasd(nj::LIns *ins) const {
        return lir->ins1(nj::LIR_qasd, ins);
    }
#endif

    nj::LIns *demote(nj::LIns *ins) const {
        return Demote(lir, ins);
    }

    /* Overflow arithmetic */

    nj::LIns *addxovi(nj::LIns *x, nj::LIns *y, nj::GuardRecord *gr) const {
        return lir->insGuardXov(nj::LIR_addxovi, x, y, gr);
    }

    nj::LIns *subxovi(nj::LIns *x, nj::LIns *y, nj::GuardRecord *gr) const {
        return lir->insGuardXov(nj::LIR_subxovi, x, y, gr);
    }

    nj::LIns *mulxovi(nj::LIns *x, nj::LIns *y, nj::GuardRecord *gr) const {
        return lir->insGuardXov(nj::LIR_mulxovi, x, y, gr);
    }

    /*
     * Ones not specific to a single opcode.  These should not be used if an
     * opcode-specific function can be used instead.
     */

    nj::LIns *ins1(nj::LOpcode op, nj::LIns *x) const {
        return lir->ins1(op, x);
    }

    nj::LIns *ins2(nj::LOpcode op, nj::LIns *x, nj::LIns *y) const {
        return lir->ins2(op, x, y);
    }

    /* Operations involving non-trivial combinations of multiple instructions. */

    /*
     * Nb: this "Privatized" refers to the Private API in jsvalue.h.  It
     * doesn't refer to the JSObj::privateData slot!  Confusing.
     */
    nj::LIns *getObjPrivatizedSlot(nj::LIns *obj, uint32 slot) const {
#if JS_BITS_PER_WORD == 32
        nj::LIns *vaddr_ins = ldpObjSlots(obj);
        return lir->insLoad(nj::LIR_ldi, vaddr_ins,
                            slot * sizeof(Value) + sPayloadOffset, ACCSET_SLOTS, nj::LOAD_CONST);

#elif JS_BITS_PER_WORD == 64
        /* N.B. On 64-bit, privatized value are encoded differently from other pointers. */
        nj::LIns *vaddr_ins = ldpObjSlots(obj);
        nj::LIns *v_ins = lir->insLoad(nj::LIR_ldq, vaddr_ins,
                                       slot * sizeof(Value) + sPayloadOffset,
                                       ACCSET_SLOTS, nj::LOAD_CONST);
        return lshqN(v_ins, 1);
#endif
    }

    nj::LIns *getDslotAddress(nj::LIns *obj, nj::LIns *idx) const {
        JS_ASSERT(sizeof(Value) == 8); // The |3| in the following statement requires this.
        nj::LIns *offset = lshpN(ui2p(idx), 3);
        nj::LIns *slots = ldpObjSlots(obj);
        return addp(slots, offset);
    }

    nj::LIns *getStringLength(nj::LIns *str) const {
        return name(rshupN(ldpStringLengthAndFlags(str), JSString::FLAGS_LENGTH_SHIFT),
                    "strLength");
    }

    nj::LIns *getStringChar(nj::LIns *str, nj::LIns *idx) const {
        nj::LIns *chars = ldpStringChars(str);
        return name(lir->insLoad(nj::LIR_ldus2ui, addp(chars, lshpN(idx, 1)), 0,
                                 ACCSET_STRING_MCHARS, nj::LOAD_CONST),
                    "strChar");
    }

    nj::LIns *getArgsLength(nj::LIns *args) const {
        uint32 slot = JSObject::JSSLOT_ARGS_LENGTH;
        nj::LIns *vaddr_ins = ldpObjSlots(args);
        return name(lir->insLoad(nj::LIR_ldi, vaddr_ins, slot * sizeof(Value) + sPayloadOffset,
                                 ACCSET_SLOTS),
                    "argsLength");
    }
};

}   /* namespace tjit */
}   /* namespace js */

#endif /* tracejit_Writer_h___ */
<|MERGE_RESOLUTION|>--- conflicted
+++ resolved
@@ -496,19 +496,14 @@
                     "private_uint32");
     }
 
-<<<<<<< HEAD
-    nj::LIns *ldiDenseArrayInitializedLength(nj::LIns *array) const {
-        return name(lir->insLoad(nj::LIR_ldi, array, offsetof(JSObject, initializedLength),
-=======
     nj::LIns *stuiObjPrivate(nj::LIns *obj, nj::LIns *value) const {
         return name(lir->insStore(nj::LIR_sti, value, obj, offsetof(JSObject, privateData),
                                   ACCSET_OBJ_PRIVATE),
                     "private_uint32");
     }
 
-    nj::LIns *ldiDenseArrayCapacity(nj::LIns *array) const {
-        return name(lir->insLoad(nj::LIR_ldi, array, offsetof(JSObject, capacity),
->>>>>>> e58deb16
+    nj::LIns *ldiDenseArrayInitializedLength(nj::LIns *array) const {
+        return name(lir->insLoad(nj::LIR_ldi, array, offsetof(JSObject, initializedLength),
                                  ACCSET_OBJ_CAPACITY),
                     "capacity");
     }
