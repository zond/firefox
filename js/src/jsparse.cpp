/* -*- Mode: C++; tab-width: 8; indent-tabs-mode: nil; c-basic-offset: 4 -*-
 * vim: set ts=8 sw=4 et tw=99:
 *
 * ***** BEGIN LICENSE BLOCK *****
 * Version: MPL 1.1/GPL 2.0/LGPL 2.1
 *
 * The contents of this file are subject to the Mozilla Public License Version
 * 1.1 (the "License"); you may not use this file except in compliance with
 * the License. You may obtain a copy of the License at
 * http://www.mozilla.org/MPL/
 *
 * Software distributed under the License is distributed on an "AS IS" basis,
 * WITHOUT WARRANTY OF ANY KIND, either express or implied. See the License
 * for the specific language governing rights and limitations under the
 * License.
 *
 * The Original Code is Mozilla Communicator client code, released
 * March 31, 1998.
 *
 * The Initial Developer of the Original Code is
 * Netscape Communications Corporation.
 * Portions created by the Initial Developer are Copyright (C) 1998
 * the Initial Developer. All Rights Reserved.
 *
 * Contributor(s):
 *
 * Alternatively, the contents of this file may be used under the terms of
 * either of the GNU General Public License Version 2 or later (the "GPL"),
 * or the GNU Lesser General Public License Version 2.1 or later (the "LGPL"),
 * in which case the provisions of the GPL or the LGPL are applicable instead
 * of those above. If you wish to allow use of your version of this file only
 * under the terms of either the GPL or the LGPL, and not to allow others to
 * use your version of this file under the terms of the MPL, indicate your
 * decision by deleting the provisions above and replace them with the notice
 * and other provisions required by the GPL or the LGPL. If you do not delete
 * the provisions above, a recipient may use your version of this file under
 * the terms of any one of the MPL, the GPL or the LGPL.
 *
 * ***** END LICENSE BLOCK ***** */

/*
 * JS parser.
 *
 * This is a recursive-descent parser for the JavaScript language specified by
 * "The JavaScript 1.5 Language Specification".  It uses lexical and semantic
 * feedback to disambiguate non-LL(1) structures.  It generates trees of nodes
 * induced by the recursive parsing (not precise syntax trees, see jsparse.h).
 * After tree construction, it rewrites trees to fold constants and evaluate
 * compile-time expressions.  Finally, it calls js_EmitTree (see jsemit.h) to
 * generate bytecode.
 *
 * This parser attempts no error recovery.
 */
#include <stdlib.h>
#include <string.h>
#include <math.h>
#include "jstypes.h"
#include "jsstdint.h"
#include "jsarena.h"
#include "jsutil.h"
#include "jsapi.h"
#include "jsarray.h"
#include "jsatom.h"
#include "jscntxt.h"
#include "jsversion.h"
#include "jsemit.h"
#include "jsfun.h"
#include "jsgc.h"
#include "jsgcmark.h"
#include "jsinterp.h"
#include "jsiter.h"
#include "jslock.h"
#include "jsnum.h"
#include "jsobj.h"
#include "jsopcode.h"
#include "jsparse.h"
#include "jsprobes.h"
#include "jsscan.h"
#include "jsscope.h"
#include "jsscript.h"
#include "jsstr.h"
#include "jsstaticcheck.h"
#include "jslibmath.h"
#include "jsvector.h"

#if JS_HAS_XML_SUPPORT
#include "jsxml.h"
#endif

#if JS_HAS_DESTRUCTURING
#include "jsdhash.h"
#endif

#include "jsatominlines.h"
#include "jsobjinlines.h"
#include "jsregexpinlines.h"
#include "jsscriptinlines.h"

#include "frontend/ParseMaps-inl.h"

// Grr, windows.h or something under it #defines CONST...
#ifdef CONST
#undef CONST
#endif

using namespace js;
using namespace js::gc;

/*
 * Asserts to verify assumptions behind pn_ macros.
 */
#define pn_offsetof(m)  offsetof(JSParseNode, m)

JS_STATIC_ASSERT(pn_offsetof(pn_link) == pn_offsetof(dn_uses));
JS_STATIC_ASSERT(pn_offsetof(pn_u.name.atom) == pn_offsetof(pn_u.apair.atom));

#undef pn_offsetof

/*
 * Insist that the next token be of type tt, or report errno and return null.
 * NB: this macro uses cx and ts from its lexical environment.
 */
#define MUST_MATCH_TOKEN_WITH_FLAGS(tt, errno, __flags)                                     \
    JS_BEGIN_MACRO                                                                          \
        if (tokenStream.getToken((__flags)) != tt) {                                        \
            reportErrorNumber(NULL, JSREPORT_ERROR, errno);                                 \
            return NULL;                                                                    \
        }                                                                                   \
    JS_END_MACRO
#define MUST_MATCH_TOKEN(tt, errno) MUST_MATCH_TOKEN_WITH_FLAGS(tt, errno, 0)

void
JSParseNode::become(JSParseNode *pn2)
{
    JS_ASSERT(!pn_defn);
    JS_ASSERT(!pn2->pn_defn);

    JS_ASSERT(!pn_used);
    if (pn2->pn_used) {
        JSParseNode **pnup = &pn2->pn_lexdef->dn_uses;
        while (*pnup != pn2)
            pnup = &(*pnup)->pn_link;
        *pnup = this;
        pn_link = pn2->pn_link;
        pn_used = true;
        pn2->pn_link = NULL;
        pn2->pn_used = false;
    }

    pn_type = pn2->pn_type;
    pn_op = pn2->pn_op;
    pn_arity = pn2->pn_arity;
    pn_parens = pn2->pn_parens;
    pn_u = pn2->pn_u;

    /*
     * If any pointers are pointing to pn2, change them to point to this
     * instead, since pn2 will be cleared and probably recycled.
     */
    if (PN_TYPE(this) == TOK_FUNCTION && pn_arity == PN_FUNC) {
        /* Function node: fix up the pn_funbox->node back-pointer. */
        JS_ASSERT(pn_funbox->node == pn2);
        pn_funbox->node = this;
    } else if (pn_arity == PN_LIST && !pn_head) {
        /* Empty list: fix up the pn_tail pointer. */
        JS_ASSERT(pn_count == 0);
        JS_ASSERT(pn_tail == &pn2->pn_head);
        pn_tail = &pn_head;
    }

    pn2->clear();
}

void
JSParseNode::clear()
{
    pn_type = TOK_EOF;
    pn_op = JSOP_NOP;
    pn_used = pn_defn = false;
    pn_arity = PN_NULLARY;
    pn_parens = false;
}

Parser::Parser(JSContext *cx, JSPrincipals *prin, StackFrame *cfp, bool foldConstants)
  : js::AutoGCRooter(cx, PARSER),
    context(cx),
    tokenStream(cx),
    principals(NULL),
    callerFrame(cfp),
    callerVarObj(cfp ? &cfp->varObj() : NULL),
    nodeList(NULL),
    functionCount(0),
    traceListHead(NULL),
    tc(NULL),
    emptyCallShape(NULL),
    keepAtoms(cx->runtime),
    foldConstants(foldConstants)
{
    cx->activeCompilations++;
    js::PodArrayZero(tempFreeList);
    setPrincipals(prin);
    JS_ASSERT_IF(cfp, cfp->isScriptFrame());
}

bool
Parser::init(const jschar *base, size_t length, const char *filename, uintN lineno,
             JSVersion version)
{
    JSContext *cx = context;
    if (!cx->ensureParseMapPool())
        return false;
    emptyCallShape = EmptyShape::getEmptyCallShape(cx);
    if (!emptyCallShape)
        return false;
    tempPoolMark = JS_ARENA_MARK(&cx->tempPool);
    if (!tokenStream.init(base, length, filename, lineno, version)) {
        JS_ARENA_RELEASE(&cx->tempPool, tempPoolMark);
        return false;
    }
    return true;
}

Parser::~Parser()
{
    JSContext *cx = context;

    if (principals)
        JSPRINCIPALS_DROP(cx, principals);
    JS_ARENA_RELEASE(&cx->tempPool, tempPoolMark);
    cx->activeCompilations--;
}

void
Parser::setPrincipals(JSPrincipals *prin)
{
    JS_ASSERT(!principals);
    if (prin)
        JSPRINCIPALS_HOLD(context, prin);
    principals = prin;
}

JSObjectBox *
Parser::newObjectBox(JSObject *obj)
{
    JS_ASSERT(obj);

    /*
     * We use JSContext.tempPool to allocate parsed objects and place them on
     * a list in this Parser to ensure GC safety. Thus the tempPool arenas
     * containing the entries must be alive until we are done with scanning,
     * parsing and code generation for the whole script or top-level function.
     */
    JSObjectBox *objbox;
    JS_ARENA_ALLOCATE_TYPE(objbox, JSObjectBox, &context->tempPool);
    if (!objbox) {
        js_ReportOutOfMemory(context);
        return NULL;
    }
    objbox->traceLink = traceListHead;
    traceListHead = objbox;
    objbox->emitLink = NULL;
    objbox->object = obj;
    objbox->isFunctionBox = false;
    return objbox;
}

JSFunctionBox *
Parser::newFunctionBox(JSObject *obj, JSParseNode *fn, JSTreeContext *tc)
{
    JS_ASSERT(obj);
    JS_ASSERT(obj->isFunction());

    /*
     * We use JSContext.tempPool to allocate parsed objects and place them on
     * a list in this Parser to ensure GC safety. Thus the tempPool arenas
     * containing the entries must be alive until we are done with scanning,
     * parsing and code generation for the whole script or top-level function.
     */
    JSFunctionBox *funbox;
    JS_ARENA_ALLOCATE_TYPE(funbox, JSFunctionBox, &context->tempPool);
    if (!funbox) {
        js_ReportOutOfMemory(context);
        return NULL;
    }
    funbox->traceLink = traceListHead;
    traceListHead = funbox;
    funbox->emitLink = NULL;
    funbox->object = obj;
    funbox->isFunctionBox = true;
    funbox->node = fn;
    funbox->siblings = tc->functionList;
    tc->functionList = funbox;
    ++tc->parser->functionCount;
    funbox->kids = NULL;
    funbox->parent = tc->funbox;
    funbox->methods = NULL;
    new (&funbox->bindings) Bindings(context, emptyCallShape);
    funbox->queued = false;
    funbox->inLoop = false;
    for (JSStmtInfo *stmt = tc->topStmt; stmt; stmt = stmt->down) {
        if (STMT_IS_LOOP(stmt)) {
            funbox->inLoop = true;
            break;
        }
    }
    funbox->level = tc->staticLevel;
    funbox->tcflags = (TCF_IN_FUNCTION | (tc->flags & (TCF_COMPILE_N_GO | TCF_STRICT_MODE_CODE)));
    if (tc->innermostWith)
        funbox->tcflags |= TCF_IN_WITH;
    return funbox;
}

bool
JSFunctionBox::joinable() const
{
    return FUN_NULL_CLOSURE(function()) &&
           !(tcflags & (TCF_FUN_USES_ARGUMENTS | TCF_FUN_USES_OWN_NAME));
}

bool
JSFunctionBox::inAnyDynamicScope() const
{
    for (const JSFunctionBox *funbox = this; funbox; funbox = funbox->parent) {
        if (funbox->tcflags & (TCF_IN_WITH | TCF_FUN_CALLS_EVAL))
            return true;
    }
    return false;
}

bool
JSFunctionBox::scopeIsExtensible() const
{
    return tcflags & TCF_FUN_EXTENSIBLE_SCOPE;
}

bool
JSFunctionBox::shouldUnbrand(uintN methods, uintN slowMethods) const
{
    if (slowMethods != 0) {
        for (const JSFunctionBox *funbox = this; funbox; funbox = funbox->parent) {
            if (!(funbox->tcflags & TCF_FUN_MODULE_PATTERN))
                return true;
            if (funbox->inLoop)
                return true;
        }
    }
    return false;
}

void
Parser::trace(JSTracer *trc)
{
    JSObjectBox *objbox = traceListHead;
    while (objbox) {
        MarkObject(trc, *objbox->object, "parser.object");
        if (objbox->isFunctionBox)
            static_cast<JSFunctionBox *>(objbox)->bindings.trace(trc);
        objbox = objbox->traceLink;
    }

    if (emptyCallShape)
        MarkShape(trc, emptyCallShape, "emptyCallShape");

    for (JSTreeContext *tc = this->tc; tc; tc = tc->parent)
        tc->trace(trc);
}

/* Add |node| to |parser|'s free node list. */
static inline void
AddNodeToFreeList(JSParseNode *pn, js::Parser *parser)
{
    /* Catch back-to-back dup recycles. */
    JS_ASSERT(pn != parser->nodeList);

    /* 
     * It's too hard to clear these nodes from the AtomDefnMaps, etc. that
     * hold references to them, so we never free them. It's our caller's job to
     * recognize and process these, since their children do need to be dealt
     * with.
     */
    JS_ASSERT(!pn->pn_used);
    JS_ASSERT(!pn->pn_defn);

    if (pn->pn_arity == PN_NAMESET && pn->pn_names.hasMap())
        pn->pn_names.releaseMap(parser->context);

#ifdef DEBUG
    /* Poison the node, to catch attempts to use it without initializing it. */
    memset(pn, 0xab, sizeof(*pn));
#endif

    pn->pn_next = parser->nodeList;
    parser->nodeList = pn;
}

/* Add |node| to |tc|'s parser's free node list. */
static inline void
AddNodeToFreeList(JSParseNode *pn, JSTreeContext *tc)
{
    AddNodeToFreeList(pn, tc->parser);
}

/*
 * Walk the function box list at |*funboxHead|, removing boxes for deleted
 * functions and cleaning up method lists. We do this once, before
 * performing function analysis, to avoid traversing possibly long function
 * lists repeatedly when recycling nodes.
 *
 * There are actually three possible states for function boxes and their
 * nodes:
 *
 * - Live: funbox->node points to the node, and funbox->node->pn_funbox
 *   points back to the funbox.
 *
 * - Recycled: funbox->node points to the node, but funbox->node->pn_funbox
 *   is NULL. When a function node is part of a tree that gets recycled, we
 *   must avoid corrupting any method list the node is on, so we leave the
 *   function node unrecycled until we call cleanFunctionList. At recycle
 *   time, we clear such nodes' pn_funbox pointers to indicate that they
 *   are deleted and should be recycled once we get here.
 *
 * - Mutated: funbox->node is NULL; the contents of the node itself could
 *   be anything. When we mutate a function node into some other kind of
 *   node, we lose all indication that the node was ever part of the
 *   function box tree; it could later be recycled, reallocated, and turned
 *   into anything at all. (Fortunately, method list members never get
 *   mutated, so we don't have to worry about that case.)
 *   PrepareNodeForMutation clears the node's function box's node pointer,
 *   disconnecting it entirely from the function box tree, and marking the
 *   function box to be trimmed out.
 */
void
Parser::cleanFunctionList(JSFunctionBox **funboxHead)
{
    JSFunctionBox **link = funboxHead;
    while (JSFunctionBox *box = *link) {
        if (!box->node) {
            /*
             * This funbox's parse node was mutated into something else. Drop the box,
             * and stay at the same link.
             */
            *link = box->siblings;
        } else if (!box->node->pn_funbox) {
            /*
             * This funbox's parse node is ready to be recycled. Drop the box, recycle
             * the node, and stay at the same link.
             */
            *link = box->siblings;
            AddNodeToFreeList(box->node, this);
        } else {
            /* The function is still live. */

            /* First, remove nodes for deleted functions from our methods list. */
            {
                JSParseNode **methodLink = &box->methods;
                while (JSParseNode *method = *methodLink) {
                    /* Method nodes are never rewritten in place to be other kinds of nodes. */
                    JS_ASSERT(method->pn_arity == PN_FUNC);
                    if (!method->pn_funbox) {
                        /* Deleted: drop the node, and stay on this link. */
                        *methodLink = method->pn_link;
                    } else {
                        /* Live: keep the node, and move to the next link. */
                        methodLink = &method->pn_link;
                    }
                }
            }

            /* Second, remove boxes for deleted functions from our kids list. */
            cleanFunctionList(&box->kids);

            /* Keep the box on the list, and move to the next link. */
            link = &box->siblings;
        }
    }
}

namespace js {

/*
 * A work pool of JSParseNodes. The work pool is a stack, chained together
 * by nodes' pn_next fields. We use this to avoid creating deep C++ stacks
 * when recycling deep parse trees.
 *
 * Since parse nodes are probably allocated in something close to the order
 * they appear in a depth-first traversal of the tree, making the work pool
 * a stack should give us pretty good locality.
 */
class NodeStack {
  public:
    NodeStack() : top(NULL) { }
    bool empty() { return top == NULL; }
    void push(JSParseNode *pn) {
        pn->pn_next = top;
        top = pn;
    }
    void pushUnlessNull(JSParseNode *pn) { if (pn) push(pn); }
    /* Push the children of the PN_LIST node |pn| on the stack. */
    void pushList(JSParseNode *pn) {
        /* This clobbers pn->pn_head if the list is empty; should be okay. */
        *pn->pn_tail = top;
        top = pn->pn_head;
    }
    JSParseNode *pop() {
        JS_ASSERT(!empty());
        JSParseNode *hold = top; /* my kingdom for a prog1 */
        top = top->pn_next;
        return hold;
    }
  private:
    JSParseNode *top;
};

} /* namespace js */

/*
 * Push the children of |pn| on |stack|. Return true if |pn| itself could be
 * safely recycled, or false if it must be cleaned later (pn_used and pn_defn
 * nodes, and all function nodes; see comments for
 * js::Parser::cleanFunctionList). Some callers want to free |pn|; others
 * (PrepareNodeForMutation) don't care about |pn|, and just need to take care of
 * its children.
 */
static bool
PushNodeChildren(JSParseNode *pn, NodeStack *stack)
{
    switch (pn->pn_arity) {
      case PN_FUNC:
        /*
         * Function nodes are linked into the function box tree, and may
         * appear on method lists. Both of those lists are singly-linked,
         * so trying to update them now could result in quadratic behavior
         * when recycling trees containing many functions; and the lists
         * can be very long. So we put off cleaning the lists up until just
         * before function analysis, when we call
         * js::Parser::cleanFunctionList.
         *
         * In fact, we can't recycle the parse node yet, either: it may
         * appear on a method list, and reusing the node would corrupt
         * that. Instead, we clear its pn_funbox pointer to mark it as
         * deleted; js::Parser::cleanFunctionList recycles it as well.
         *
         * We do recycle the nodes around it, though, so we must clear
         * pointers to them to avoid leaving dangling references where
         * someone can find them.
         */
        pn->pn_funbox = NULL;
        stack->pushUnlessNull(pn->pn_body);
        pn->pn_body = NULL;
        return false;

      case PN_NAME:
        /*
         * Because used/defn nodes appear in AtomDefnMaps and elsewhere, we
         * don't recycle them. (We'll recover their storage when we free
         * the temporary arena.) However, we do recycle the nodes around
         * them, so clean up the pointers to avoid dangling references. The
         * top-level decls table carries references to them that later
         * iterations through the compileScript loop may find, so they need
         * to be neat.
         *
         * pn_expr and pn_lexdef share storage; the latter isn't an owning
         * reference.
         */
        if (!pn->pn_used) {
            stack->pushUnlessNull(pn->pn_expr);
            pn->pn_expr = NULL;
        }
        return !pn->pn_used && !pn->pn_defn;

      case PN_LIST:
        stack->pushList(pn);
        break;
      case PN_TERNARY:
        stack->pushUnlessNull(pn->pn_kid1);
        stack->pushUnlessNull(pn->pn_kid2);
        stack->pushUnlessNull(pn->pn_kid3);
        break;
      case PN_BINARY:
        if (pn->pn_left != pn->pn_right)
            stack->pushUnlessNull(pn->pn_left);
        stack->pushUnlessNull(pn->pn_right);
        break;
      case PN_UNARY:
        stack->pushUnlessNull(pn->pn_kid);
        break;
      case PN_NULLARY:
        /* 
         * E4X function namespace nodes are PN_NULLARY, but can appear on use
         * lists.
         */
        return !pn->pn_used && !pn->pn_defn;
    }

    return true;
}

/*
 * Prepare |pn| to be mutated in place into a new kind of node. Recycle all
 * |pn|'s recyclable children (but not |pn| itself!), and disconnect it from
 * metadata structures (the function box tree).
 */
static void
PrepareNodeForMutation(JSParseNode *pn, JSTreeContext *tc)
{
    if (pn->pn_arity != PN_NULLARY) {
        if (pn->pn_arity == PN_FUNC) {
            /*
             * Since this node could be turned into anything, we can't
             * ensure it won't be subsequently recycled, so we must
             * disconnect it from the funbox tree entirely.
             *
             * Note that pn_funbox may legitimately be NULL. functionDef
             * applies MakeDefIntoUse to definition nodes, which can come
             * from prior iterations of the big loop in compileScript. In
             * such cases, the defn nodes have been visited by the recycler
             * (but not actually recycled!), and their funbox pointers
             * cleared. But it's fine to mutate them into uses of some new
             * definition.
             */
            if (pn->pn_funbox)
                pn->pn_funbox->node = NULL;
        }

        /* Put |pn|'s children (but not |pn| itself) on a work stack. */
        NodeStack stack;
        PushNodeChildren(pn, &stack);
        /*
         * For each node on the work stack, push its children on the work stack,
         * and free the node if we can.
         */
        while (!stack.empty()) {
            pn = stack.pop();
            if (PushNodeChildren(pn, &stack))
                AddNodeToFreeList(pn, tc);
        }
    }
}

/*
 * Return the nodes in the subtree |pn| to the parser's free node list, for
 * reallocation.
 *
 * Note that all functions in |pn| that are not enclosed by other functions
 * in |pn| must be direct children of |tc|, because we only clean up |tc|'s
 * function and method lists. You must not reach into a function and
 * recycle some part of it (unless you've updated |tc|->functionList, the
 * way js_FoldConstants does).
 */
static JSParseNode *
RecycleTree(JSParseNode *pn, JSTreeContext *tc)
{
    if (!pn)
        return NULL;

    JSParseNode *savedNext = pn->pn_next;

    NodeStack stack;
    for (;;) {
        if (PushNodeChildren(pn, &stack))
            AddNodeToFreeList(pn, tc);
        if (stack.empty())
            break;
        pn = stack.pop();
    }

    return savedNext;
}

/*
 * Allocate a JSParseNode from tc's node freelist or, failing that, from
 * cx's temporary arena.
 */
static JSParseNode *
NewOrRecycledNode(JSTreeContext *tc)
{
    JSParseNode *pn;

    pn = tc->parser->nodeList;
    if (!pn) {
        JSContext *cx = tc->parser->context;

        JS_ARENA_ALLOCATE_TYPE(pn, JSParseNode, &cx->tempPool);
        if (!pn)
            js_ReportOutOfMemory(cx);
    } else {
        tc->parser->nodeList = pn->pn_next;
    }

    if (pn) {
        pn->pn_used = pn->pn_defn = false;
        memset(&pn->pn_u, 0, sizeof pn->pn_u);
        pn->pn_next = NULL;
    }
    return pn;
}

/* used only by static create methods of subclasses */

JSParseNode *
JSParseNode::create(JSParseNodeArity arity, JSTreeContext *tc)
{
    const Token &tok = tc->parser->tokenStream.currentToken();
    return create(arity, tok.type, JSOP_NOP, tok.pos, tc);
}

JSParseNode *
JSParseNode::create(JSParseNodeArity arity, TokenKind type, JSOp op, const TokenPos &pos,
                    JSTreeContext *tc)
{
    JSParseNode *pn = NewOrRecycledNode(tc);
    if (!pn)
        return NULL;
    pn->init(type, op, arity);
    pn->pn_pos = pos;
    return pn;
}

JSParseNode *
JSParseNode::newBinaryOrAppend(TokenKind tt, JSOp op, JSParseNode *left, JSParseNode *right,
                               JSTreeContext *tc)
{
    JSParseNode *pn, *pn1, *pn2;

    if (!left || !right)
        return NULL;

    /*
     * Flatten a left-associative (left-heavy) tree of a given operator into
     * a list, to reduce js_FoldConstants and js_EmitTree recursion.
     */
    if (PN_TYPE(left) == tt &&
        PN_OP(left) == op &&
        (js_CodeSpec[op].format & JOF_LEFTASSOC)) {
        if (left->pn_arity != PN_LIST) {
            pn1 = left->pn_left, pn2 = left->pn_right;
            left->pn_arity = PN_LIST;
            left->pn_parens = false;
            left->initList(pn1);
            left->append(pn2);
            if (tt == TOK_PLUS) {
                if (pn1->pn_type == TOK_STRING)
                    left->pn_xflags |= PNX_STRCAT;
                else if (pn1->pn_type != TOK_NUMBER)
                    left->pn_xflags |= PNX_CANTFOLD;
                if (pn2->pn_type == TOK_STRING)
                    left->pn_xflags |= PNX_STRCAT;
                else if (pn2->pn_type != TOK_NUMBER)
                    left->pn_xflags |= PNX_CANTFOLD;
            }
        }
        left->append(right);
        left->pn_pos.end = right->pn_pos.end;
        if (tt == TOK_PLUS) {
            if (right->pn_type == TOK_STRING)
                left->pn_xflags |= PNX_STRCAT;
            else if (right->pn_type != TOK_NUMBER)
                left->pn_xflags |= PNX_CANTFOLD;
        }
        return left;
    }

    /*
     * Fold constant addition immediately, to conserve node space and, what's
     * more, so js_FoldConstants never sees mixed addition and concatenation
     * operations with more than one leading non-string operand in a PN_LIST
     * generated for expressions such as 1 + 2 + "pt" (which should evaluate
     * to "3pt", not "12pt").
     */
    if (tt == TOK_PLUS &&
        left->pn_type == TOK_NUMBER &&
        right->pn_type == TOK_NUMBER &&
        tc->parser->foldConstants) {
        left->pn_dval += right->pn_dval;
        left->pn_pos.end = right->pn_pos.end;
        RecycleTree(right, tc);
        return left;
    }

    pn = NewOrRecycledNode(tc);
    if (!pn)
        return NULL;
    pn->init(tt, op, PN_BINARY);
    pn->pn_pos.begin = left->pn_pos.begin;
    pn->pn_pos.end = right->pn_pos.end;
    pn->pn_left = left;
    pn->pn_right = right;
    return pn;
}

namespace js {

inline void
NameNode::initCommon(JSTreeContext *tc)
{
    pn_expr = NULL;
    pn_cookie.makeFree();
    pn_dflags = (!tc->topStmt || tc->topStmt->type == STMT_BLOCK)
                ? PND_BLOCKCHILD
                : 0;
    pn_blockid = tc->blockid();
}

NameNode *
NameNode::create(JSAtom *atom, JSTreeContext *tc)
{
    JSParseNode *pn;

    pn = JSParseNode::create(PN_NAME, tc);
    if (pn) {
        pn->pn_atom = atom;
        ((NameNode *)pn)->initCommon(tc);
    }
    return (NameNode *)pn;
}

} /* namespace js */

static bool
GenerateBlockId(JSTreeContext *tc, uint32& blockid)
{
    if (tc->blockidGen == JS_BIT(20)) {
        JS_ReportErrorNumber(tc->parser->context, js_GetErrorMessage, NULL,
                             JSMSG_NEED_DIET, "program");
        return false;
    }
    blockid = tc->blockidGen++;
    return true;
}

static bool
GenerateBlockIdForStmtNode(JSParseNode *pn, JSTreeContext *tc)
{
    JS_ASSERT(tc->topStmt);
    JS_ASSERT(STMT_MAYBE_SCOPE(tc->topStmt));
    JS_ASSERT(pn->pn_type == TOK_LC || pn->pn_type == TOK_LEXICALSCOPE);
    if (!GenerateBlockId(tc, tc->topStmt->blockid))
        return false;
    pn->pn_blockid = tc->topStmt->blockid;
    return true;
}

/*
 * Parse a top-level JS script.
 */
JSParseNode *
Parser::parse(JSObject *chain)
{
    /*
     * Protect atoms from being collected by a GC activation, which might
     * - nest on this thread due to out of memory (the so-called "last ditch"
     *   GC attempted within js_NewGCThing), or
     * - run for any reason on another thread if this thread is suspended on
     *   an object lock before it finishes generating bytecode into a script
     *   protected from the GC by a root or a stack frame reference.
     */
    JSTreeContext globaltc(this);
    if (!globaltc.init(context))
        return NULL;
    globaltc.setScopeChain(chain);
    if (!GenerateBlockId(&globaltc, globaltc.bodyid))
        return NULL;

    JSParseNode *pn = statements();
    if (pn) {
        if (!tokenStream.matchToken(TOK_EOF)) {
            reportErrorNumber(NULL, JSREPORT_ERROR, JSMSG_SYNTAX_ERROR);
            pn = NULL;
        } else if (foldConstants) {
            if (!js_FoldConstants(context, pn, &globaltc))
                pn = NULL;
        }
    }
    return pn;
}

JS_STATIC_ASSERT(UpvarCookie::FREE_LEVEL == JS_BITMASK(JSFB_LEVEL_BITS));

static inline bool
SetStaticLevel(JSTreeContext *tc, uintN staticLevel)
{
    /*
     * This is a lot simpler than error-checking every UpvarCookie::set, and
     * practically speaking it leaves more than enough room for upvars.
     */
    if (UpvarCookie::isLevelReserved(staticLevel)) {
        JS_ReportErrorNumber(tc->parser->context, js_GetErrorMessage, NULL,
                             JSMSG_TOO_DEEP, js_function_str);
        return false;
    }
    tc->staticLevel = staticLevel;
    return true;
}

/*
 * Compile a top-level script.
 */
Compiler::Compiler(JSContext *cx, JSPrincipals *prin, StackFrame *cfp)
  : parser(cx, prin, cfp), globalScope(NULL)
{}

JSScript *
Compiler::compileScript(JSContext *cx, JSObject *scopeChain, StackFrame *callerFrame,
                        JSPrincipals *principals, uint32 tcflags,
                        const jschar *chars, size_t length,
                        const char *filename, uintN lineno, JSVersion version,
                        JSString *source /* = NULL */,
                        uintN staticLevel /* = 0 */)
{
    JSArenaPool codePool, notePool;
    TokenKind tt;
    JSParseNode *pn;
    JSScript *script;
    bool inDirectivePrologue;

    JS_ASSERT(!(tcflags & ~(TCF_COMPILE_N_GO | TCF_NO_SCRIPT_RVAL | TCF_NEED_MUTABLE_SCRIPT |
                            TCF_COMPILE_FOR_EVAL | TCF_NEED_SCRIPT_OBJECT)));

    /*
     * The scripted callerFrame can only be given for compile-and-go scripts
     * and non-zero static level requires callerFrame.
     */
    JS_ASSERT_IF(callerFrame, tcflags & TCF_COMPILE_N_GO);
    JS_ASSERT_IF(staticLevel != 0, callerFrame);

    Compiler compiler(cx, principals, callerFrame);
    if (!compiler.init(chars, length, filename, lineno, version))
        return NULL;

    JS_InitArenaPool(&codePool, "code", 1024, sizeof(jsbytecode));
    JS_InitArenaPool(&notePool, "note", 1024, sizeof(jssrcnote));

    Parser &parser = compiler.parser;
    TokenStream &tokenStream = parser.tokenStream;

    JSCodeGenerator cg(&parser, &codePool, &notePool, tokenStream.getLineno());
    if (!cg.init(cx, JSTreeContext::USED_AS_TREE_CONTEXT))
        return NULL;

    Probes::compileScriptBegin(cx, filename, lineno);

    MUST_FLOW_THROUGH("out");

    // We can specialize a bit for the given scope chain if that scope chain is the global object.
    JSObject *globalObj = scopeChain && scopeChain == scopeChain->getGlobal()
                        ? scopeChain->getGlobal()
                        : NULL;

    JS_ASSERT_IF(globalObj, globalObj->isNative());
    JS_ASSERT_IF(globalObj, (globalObj->getClass()->flags & JSCLASS_GLOBAL_FLAGS) ==
                            JSCLASS_GLOBAL_FLAGS);

    /* Null script early in case of error, to reduce our code footprint. */
    script = NULL;

    GlobalScope globalScope(cx, globalObj, &cg);
    cg.flags |= tcflags;
    cg.setScopeChain(scopeChain);
    compiler.globalScope = &globalScope;
    if (!SetStaticLevel(&cg, staticLevel))
        goto out;

    /* If this is a direct call to eval, inherit the caller's strictness.  */
    if (callerFrame &&
        callerFrame->isScriptFrame() &&
        callerFrame->script()->strictModeCode) {
        cg.flags |= TCF_STRICT_MODE_CODE;
        tokenStream.setStrictMode();
    }

#ifdef DEBUG
    bool savedCallerFun;
    savedCallerFun = false;
#endif
    if (tcflags & TCF_COMPILE_N_GO) {
        if (source) {
            /*
             * Save eval program source in script->atomMap.vector[0] for the
             * eval cache (see EvalCacheLookup in jsobj.cpp).
             */
            JSAtom *atom = js_AtomizeString(cx, source);
            jsatomid _;
            if (!atom || !cg.makeAtomIndex(atom, &_))
                goto out;
        }

        if (callerFrame && callerFrame->isFunctionFrame()) {
            /*
             * An eval script in a caller frame needs to have its enclosing
             * function captured in case it refers to an upvar, and someone
             * wishes to decompile it while it's running.
             */
            JSObjectBox *funbox = parser.newObjectBox(FUN_OBJECT(callerFrame->fun()));
            if (!funbox)
                goto out;
            funbox->emitLink = cg.objectList.lastbox;
            cg.objectList.lastbox = funbox;
            cg.objectList.length++;
#ifdef DEBUG
            savedCallerFun = true;
#endif
        }
    }

    /*
     * Inline this->statements to emit as we go to save AST space. We must
     * generate our script-body blockid since we aren't calling Statements.
     */
    uint32 bodyid;
    if (!GenerateBlockId(&cg, bodyid))
        goto out;
    cg.bodyid = bodyid;

#if JS_HAS_XML_SUPPORT
    pn = NULL;
    bool onlyXML;
    onlyXML = true;
#endif

    inDirectivePrologue = true;
    tokenStream.setOctalCharacterEscape(false);
    for (;;) {
        tt = tokenStream.peekToken(TSF_OPERAND);
        if (tt <= TOK_EOF) {
            if (tt == TOK_EOF)
                break;
            JS_ASSERT(tt == TOK_ERROR);
            goto out;
        }

        pn = parser.statement();
        if (!pn)
            goto out;
        JS_ASSERT(!cg.blockNode);

        if (inDirectivePrologue && !parser.recognizeDirectivePrologue(pn, &inDirectivePrologue))
            goto out;

        if (!js_FoldConstants(cx, pn, &cg))
            goto out;

        if (!parser.analyzeFunctions(&cg))
            goto out;
        cg.functionList = NULL;

        if (!js_EmitTree(cx, &cg, pn))
            goto out;

#if JS_HAS_XML_SUPPORT
        if (PN_TYPE(pn) != TOK_SEMI ||
            !pn->pn_kid ||
            !TreeTypeIsXML(PN_TYPE(pn->pn_kid))) {
            onlyXML = false;
        }
#endif
        RecycleTree(pn, &cg);
    }

#if JS_HAS_XML_SUPPORT
    /*
     * Prevent XML data theft via <script src="http://victim.com/foo.xml">.
     * For background, see:
     *
     * https://bugzilla.mozilla.org/show_bug.cgi?id=336551
     */
    if (pn && onlyXML && !callerFrame) {
        parser.reportErrorNumber(NULL, JSREPORT_ERROR, JSMSG_XML_WHOLE_PROGRAM);
        goto out;
    }
#endif

    /*
     * Global variables (gvars) share the atom index space with locals. Due to
     * incremental code generation we need to patch the bytecode to adjust the
     * local references to skip the globals.
     */
    if (cg.hasSharps()) {
        jsbytecode *code, *end;
        JSOp op;
        const JSCodeSpec *cs;
        uintN len, slot;

        code = CG_BASE(&cg);
        for (end = code + CG_OFFSET(&cg); code != end; code += len) {
            JS_ASSERT(code < end);
            op = (JSOp) *code;
            cs = &js_CodeSpec[op];
            len = (cs->length > 0)
                  ? (uintN) cs->length
                  : js_GetVariableBytecodeLength(code);
            if ((cs->format & JOF_SHARPSLOT) ||
                JOF_TYPE(cs->format) == JOF_LOCAL ||
                (JOF_TYPE(cs->format) == JOF_SLOTATOM)) {
                /*
                 * JSOP_GETARGPROP also has JOF_SLOTATOM type, but it may be
                 * emitted only for a function.
                 */
                JS_ASSERT_IF(!(cs->format & JOF_SHARPSLOT),
                             (JOF_TYPE(cs->format) == JOF_SLOTATOM) ==
                             (op == JSOP_GETLOCALPROP));
                slot = GET_SLOTNO(code);
                if (!(cs->format & JOF_SHARPSLOT))
                    slot += cg.sharpSlots();
                if (slot >= SLOTNO_LIMIT)
                    goto too_many_slots;
                SET_SLOTNO(code, slot);
            }
        }
    }

    /*
     * Nowadays the threaded interpreter needs a stop instruction, so we
     * do have to emit that here.
     */
    if (js_Emit1(cx, &cg, JSOP_STOP) < 0)
        goto out;

    JS_ASSERT(cg.version() == version);

    script = JSScript::NewScriptFromCG(cx, &cg);
    if (!script)
        goto out;

    JS_ASSERT(script->savedCallerFun == savedCallerFun);

    {
        AutoShapeRooter shapeRoot(cx, script->bindings.lastShape());
        if (!defineGlobals(cx, globalScope, script))
            goto late_error;
    }

  out:
    JS_FinishArenaPool(&codePool);
    JS_FinishArenaPool(&notePool);
    Probes::compileScriptEnd(cx, script, filename, lineno);
    return script;

  too_many_slots:
    parser.reportErrorNumber(NULL, JSREPORT_ERROR, JSMSG_TOO_MANY_LOCALS);
    /* Fall through. */

  late_error:
<<<<<<< HEAD
    if (script && !script->u.object)
        js_DestroyScript(cx, script);
    script = NULL;
=======
    if (script) {
        js_DestroyScript(cx, script, 7);
        script = NULL;
    }
>>>>>>> 5df3e387
    goto out;
}

bool
Compiler::defineGlobals(JSContext *cx, GlobalScope &globalScope, JSScript *script)
{
    if (!globalScope.defs.length())
        return true;

    JSObject *globalObj = globalScope.globalObj;

    /* Define and update global properties. */
    for (size_t i = 0; i < globalScope.defs.length(); i++) {
        GlobalScope::GlobalDef &def = globalScope.defs[i];

        /* Names that could be resolved ahead of time can be skipped. */
        if (!def.atom)
            continue;

        jsid id = ATOM_TO_JSID(def.atom);
        Value rval;

        if (def.funbox) {
            JSFunction *fun = def.funbox->function();

            /*
             * No need to check for redeclarations or anything, global
             * optimizations only take place if the property is not defined.
             */
            rval.setObject(*fun);
        } else {
            rval.setUndefined();
        }

        const Shape *shape =
            DefineNativeProperty(cx, globalObj, id, rval, PropertyStub, StrictPropertyStub,
                                 JSPROP_ENUMERATE | JSPROP_PERMANENT, 0, 0);
        if (!shape)
            return false;
        def.knownSlot = shape->slot;
    }

    js::Vector<JSScript *, 16> worklist(cx);
    if (!worklist.append(script))
        return false;

    /*
     * Recursively walk through all scripts we just compiled. For each script,
     * go through all global uses. Each global use indexes into globalScope->defs.
     * Use this information to repoint each use to the correct slot in the global
     * object.
     */
    while (worklist.length()) {
        JSScript *inner = worklist.back();
        worklist.popBack();

        if (JSScript::isValidOffset(inner->objectsOffset)) {
            JSObjectArray *arr = inner->objects();
            for (size_t i = 0; i < arr->length; i++) {
                JSObject *obj = arr->vector[i];
                if (!obj->isFunction())
                    continue;
                JSFunction *fun = obj->getFunctionPrivate();
                JS_ASSERT(fun->isInterpreted());
                JSScript *inner = fun->script();
                if (!JSScript::isValidOffset(inner->globalsOffset) &&
                    !JSScript::isValidOffset(inner->objectsOffset)) {
                    continue;
                }
                if (!worklist.append(inner))
                    return false;
            }
        }

        if (!JSScript::isValidOffset(inner->globalsOffset))
            continue;

        GlobalSlotArray *globalUses = inner->globals();
        uint32 nGlobalUses = globalUses->length;
        for (uint32 i = 0; i < nGlobalUses; i++) {
            uint32 index = globalUses->vector[i].slot;
            JS_ASSERT(index < globalScope.defs.length());
            globalUses->vector[i].slot = globalScope.defs[index].knownSlot;
        }
    }

    return true;
}

/*
 * Insist on a final return before control flows out of pn.  Try to be a bit
 * smart about loops: do {...; return e2;} while(0) at the end of a function
 * that contains an early return e1 will get a strict warning.  Similarly for
 * iloops: while (true){...} is treated as though ... returns.
 */
#define ENDS_IN_OTHER   0
#define ENDS_IN_RETURN  1
#define ENDS_IN_BREAK   2

static int
HasFinalReturn(JSParseNode *pn)
{
    JSParseNode *pn2, *pn3;
    uintN rv, rv2, hasDefault;

    switch (pn->pn_type) {
      case TOK_LC:
        if (!pn->pn_head)
            return ENDS_IN_OTHER;
        return HasFinalReturn(pn->last());

      case TOK_IF:
        if (!pn->pn_kid3)
            return ENDS_IN_OTHER;
        return HasFinalReturn(pn->pn_kid2) & HasFinalReturn(pn->pn_kid3);

      case TOK_WHILE:
        pn2 = pn->pn_left;
        if (pn2->pn_type == TOK_PRIMARY && pn2->pn_op == JSOP_TRUE)
            return ENDS_IN_RETURN;
        if (pn2->pn_type == TOK_NUMBER && pn2->pn_dval)
            return ENDS_IN_RETURN;
        return ENDS_IN_OTHER;

      case TOK_DO:
        pn2 = pn->pn_right;
        if (pn2->pn_type == TOK_PRIMARY) {
            if (pn2->pn_op == JSOP_FALSE)
                return HasFinalReturn(pn->pn_left);
            if (pn2->pn_op == JSOP_TRUE)
                return ENDS_IN_RETURN;
        }
        if (pn2->pn_type == TOK_NUMBER) {
            if (pn2->pn_dval == 0)
                return HasFinalReturn(pn->pn_left);
            return ENDS_IN_RETURN;
        }
        return ENDS_IN_OTHER;

      case TOK_FOR:
        pn2 = pn->pn_left;
        if (pn2->pn_arity == PN_TERNARY && !pn2->pn_kid2)
            return ENDS_IN_RETURN;
        return ENDS_IN_OTHER;

      case TOK_SWITCH:
        rv = ENDS_IN_RETURN;
        hasDefault = ENDS_IN_OTHER;
        pn2 = pn->pn_right;
        if (pn2->pn_type == TOK_LEXICALSCOPE)
            pn2 = pn2->expr();
        for (pn2 = pn2->pn_head; rv && pn2; pn2 = pn2->pn_next) {
            if (pn2->pn_type == TOK_DEFAULT)
                hasDefault = ENDS_IN_RETURN;
            pn3 = pn2->pn_right;
            JS_ASSERT(pn3->pn_type == TOK_LC);
            if (pn3->pn_head) {
                rv2 = HasFinalReturn(pn3->last());
                if (rv2 == ENDS_IN_OTHER && pn2->pn_next)
                    /* Falling through to next case or default. */;
                else
                    rv &= rv2;
            }
        }
        /* If a final switch has no default case, we judge it harshly. */
        rv &= hasDefault;
        return rv;

      case TOK_BREAK:
        return ENDS_IN_BREAK;

      case TOK_WITH:
        return HasFinalReturn(pn->pn_right);

      case TOK_RETURN:
        return ENDS_IN_RETURN;

      case TOK_COLON:
      case TOK_LEXICALSCOPE:
        return HasFinalReturn(pn->expr());

      case TOK_THROW:
        return ENDS_IN_RETURN;

      case TOK_TRY:
        /* If we have a finally block that returns, we are done. */
        if (pn->pn_kid3) {
            rv = HasFinalReturn(pn->pn_kid3);
            if (rv == ENDS_IN_RETURN)
                return rv;
        }

        /* Else check the try block and any and all catch statements. */
        rv = HasFinalReturn(pn->pn_kid1);
        if (pn->pn_kid2) {
            JS_ASSERT(pn->pn_kid2->pn_arity == PN_LIST);
            for (pn2 = pn->pn_kid2->pn_head; pn2; pn2 = pn2->pn_next)
                rv &= HasFinalReturn(pn2);
        }
        return rv;

      case TOK_CATCH:
        /* Check this catch block's body. */
        return HasFinalReturn(pn->pn_kid3);

      case TOK_LET:
        /* Non-binary let statements are let declarations. */
        if (pn->pn_arity != PN_BINARY)
            return ENDS_IN_OTHER;
        return HasFinalReturn(pn->pn_right);

      default:
        return ENDS_IN_OTHER;
    }
}

static JSBool
ReportBadReturn(JSContext *cx, JSTreeContext *tc, JSParseNode *pn, uintN flags, uintN errnum,
                uintN anonerrnum)
{
    JSAutoByteString name;
    if (tc->fun()->atom) {
        if (!js_AtomToPrintableString(cx, tc->fun()->atom, &name))
            return false;
    } else {
        errnum = anonerrnum;
    }
    return ReportCompileErrorNumber(cx, TS(tc->parser), pn, flags, errnum, name.ptr());
}

static JSBool
CheckFinalReturn(JSContext *cx, JSTreeContext *tc, JSParseNode *pn)
{
    JS_ASSERT(tc->inFunction());
    return HasFinalReturn(pn) == ENDS_IN_RETURN ||
           ReportBadReturn(cx, tc, pn, JSREPORT_WARNING | JSREPORT_STRICT,
                           JSMSG_NO_RETURN_VALUE, JSMSG_ANON_NO_RETURN_VALUE);
}

/*
 * Check that it is permitted to assign to lhs.  Strict mode code may not
 * assign to 'eval' or 'arguments'.
 */
bool
CheckStrictAssignment(JSContext *cx, JSTreeContext *tc, JSParseNode *lhs)
{
    if (tc->needStrictChecks() && lhs->pn_type == TOK_NAME) {
        JSAtom *atom = lhs->pn_atom;
        JSAtomState *atomState = &cx->runtime->atomState;
        if (atom == atomState->evalAtom || atom == atomState->argumentsAtom) {
            JSAutoByteString name;
            if (!js_AtomToPrintableString(cx, atom, &name) ||
                !ReportStrictModeError(cx, TS(tc->parser), tc, lhs, JSMSG_DEPRECATED_ASSIGN,
                                       name.ptr())) {
                return false;
            }
        }
    }
    return true;
}

/*
 * Check that it is permitted to introduce a binding for atom.  Strict mode
 * forbids introducing new definitions for 'eval', 'arguments', or for any
 * strict mode reserved keyword.  Use pn for reporting error locations, or use
 * tc's token stream if pn is NULL.
 */
bool
CheckStrictBinding(JSContext *cx, JSTreeContext *tc, JSAtom *atom, JSParseNode *pn)
{
    if (!tc->needStrictChecks())
        return true;

    JSAtomState *atomState = &cx->runtime->atomState;
    if (atom == atomState->evalAtom ||
        atom == atomState->argumentsAtom ||
        FindKeyword(atom->charsZ(), atom->length()))
    {
        JSAutoByteString name;
        if (!js_AtomToPrintableString(cx, atom, &name))
            return false;
        return ReportStrictModeError(cx, TS(tc->parser), tc, pn, JSMSG_BAD_BINDING, name.ptr());
    }

    return true;
}

static bool
ReportBadParameter(JSContext *cx, JSTreeContext *tc, JSAtom *name, uintN errorNumber)
{
    JSDefinition *dn = tc->decls.lookupFirst(name);
    JSAutoByteString bytes;
    return js_AtomToPrintableString(cx, name, &bytes) &&
           ReportStrictModeError(cx, TS(tc->parser), tc, dn, errorNumber, bytes.ptr());
}

/*
 * In strict mode code, all parameter names must be distinct, must not be
 * strict mode reserved keywords, and must not be 'eval' or 'arguments'.  We
 * must perform these checks here, and not eagerly during parsing, because a
 * function's body may turn on strict mode for the function head.
 */
static bool
CheckStrictParameters(JSContext *cx, JSTreeContext *tc)
{
    JS_ASSERT(tc->inFunction());

    if (!tc->needStrictChecks() || tc->bindings.countArgs() == 0)
        return true;

    JSAtom *argumentsAtom = cx->runtime->atomState.argumentsAtom;
    JSAtom *evalAtom = cx->runtime->atomState.evalAtom;

    /* name => whether we've warned about the name already */
    HashMap<JSAtom *, bool> parameters(cx);
    if (!parameters.init(tc->bindings.countArgs()))
        return false;

    /* Start with lastVariable(), not lastArgument(), for destructuring. */
    for (Shape::Range r = tc->bindings.lastVariable(); !r.empty(); r.popFront()) {
        jsid id = r.front().propid;
        if (!JSID_IS_ATOM(id))
            continue;

        JSAtom *name = JSID_TO_ATOM(id);

        if (name == argumentsAtom || name == evalAtom) {
            if (!ReportBadParameter(cx, tc, name, JSMSG_BAD_BINDING))
                return false;
        }

        if (tc->inStrictMode() && FindKeyword(name->charsZ(), name->length())) {
            /*
             * JSOPTION_STRICT is supposed to warn about future keywords, too,
             * but we took care of that in the scanner.
             */
            JS_ALWAYS_TRUE(!ReportBadParameter(cx, tc, name, JSMSG_RESERVED_ID));
            return false;
        }

        /*
         * Check for a duplicate parameter: warn or report an error exactly
         * once for each duplicated parameter.
         */
        if (HashMap<JSAtom *, bool>::AddPtr p = parameters.lookupForAdd(name)) {
            if (!p->value && !ReportBadParameter(cx, tc, name, JSMSG_DUPLICATE_FORMAL))
                return false;
            p->value = true;
        } else {
            if (!parameters.add(p, name, false))
                return false;
        }
    }

    return true;
}

JSParseNode *
Parser::functionBody()
{
    JS_ASSERT(tc->inFunction());

    JSStmtInfo stmtInfo;
    js_PushStatement(tc, &stmtInfo, STMT_BLOCK, -1);
    stmtInfo.flags = SIF_BODY_BLOCK;

    uintN oldflags = tc->flags;
    tc->flags &= ~(TCF_RETURN_EXPR | TCF_RETURN_VOID);

    JSParseNode *pn;
#if JS_HAS_EXPR_CLOSURES
    if (tokenStream.currentToken().type == TOK_LC) {
        pn = statements();
    } else {
        pn = UnaryNode::create(tc);
        if (pn) {
            pn->pn_kid = assignExpr();
            if (!pn->pn_kid) {
                pn = NULL;
            } else {
                if (tc->flags & TCF_FUN_IS_GENERATOR) {
                    ReportBadReturn(context, tc, pn, JSREPORT_ERROR,
                                    JSMSG_BAD_GENERATOR_RETURN,
                                    JSMSG_BAD_ANON_GENERATOR_RETURN);
                    pn = NULL;
                } else {
                    pn->pn_type = TOK_RETURN;
                    pn->pn_op = JSOP_RETURN;
                    pn->pn_pos.end = pn->pn_kid->pn_pos.end;
                }
            }
        }
    }
#else
    pn = statements();
#endif

    if (pn) {
        JS_ASSERT(!(tc->topStmt->flags & SIF_SCOPE));
        js_PopStatement(tc);

        /* Check for falling off the end of a function that returns a value. */
        if (context->hasStrictOption() && (tc->flags & TCF_RETURN_EXPR) &&
            !CheckFinalReturn(context, tc, pn)) {
            pn = NULL;
        }
    }

    tc->flags = oldflags | (tc->flags & TCF_FUN_FLAGS);
    return pn;
}

/* Create a placeholder JSDefinition node for |atom|. */
static JSDefinition *
MakePlaceholder(JSParseNode *pn, JSTreeContext *tc)
{
    JSDefinition *dn = (JSDefinition *) NameNode::create(pn->pn_atom, tc);
    if (!dn)
        return NULL;

    dn->pn_type = TOK_NAME;
    dn->pn_op = JSOP_NOP;
    dn->pn_defn = true;
    dn->pn_dflags |= PND_PLACEHOLDER;
    return dn;
}

static bool
Define(JSParseNode *pn, JSAtom *atom, JSTreeContext *tc, bool let = false)
{
    JS_ASSERT(!pn->pn_used);
    JS_ASSERT_IF(pn->pn_defn, pn->isPlaceholder());

    bool foundLexdep = false;
    JSDefinition *dn = NULL;

    if (let)
        dn = tc->decls.lookupFirst(atom);

    if (!dn) {
        dn = tc->lexdeps.lookupDefn(atom);
        foundLexdep = !!dn;
    }

    if (dn && dn != pn) {
        JSParseNode **pnup = &dn->dn_uses;
        JSParseNode *pnu;
        uintN start = let ? pn->pn_blockid : tc->bodyid;

        while ((pnu = *pnup) != NULL && pnu->pn_blockid >= start) {
            JS_ASSERT(pnu->pn_used);
            pnu->pn_lexdef = (JSDefinition *) pn;
            pn->pn_dflags |= pnu->pn_dflags & PND_USE2DEF_FLAGS;
            pnup = &pnu->pn_link;
        }

        if (pnu != dn->dn_uses) {
            *pnup = pn->dn_uses;
            pn->dn_uses = dn->dn_uses;
            dn->dn_uses = pnu;

            if ((!pnu || pnu->pn_blockid < tc->bodyid) && foundLexdep)
                tc->lexdeps->remove(atom);
        }
    }

    JSDefinition *toAdd = (JSDefinition *) pn;
    bool ok = let ? tc->decls.addShadow(atom, toAdd) : tc->decls.addUnique(atom, toAdd);
    if (!ok)
        return false;
    pn->pn_defn = true;
    pn->pn_dflags &= ~PND_PLACEHOLDER;
    if (!tc->parent)
        pn->pn_dflags |= PND_TOPLEVEL;
    return true;
}

static void
LinkUseToDef(JSParseNode *pn, JSDefinition *dn, JSTreeContext *tc)
{
    JS_ASSERT(!pn->pn_used);
    JS_ASSERT(!pn->pn_defn);
    JS_ASSERT(pn != dn->dn_uses);
    pn->pn_link = dn->dn_uses;
    dn->dn_uses = pn;
    dn->pn_dflags |= pn->pn_dflags & PND_USE2DEF_FLAGS;
    pn->pn_used = true;
    pn->pn_lexdef = dn;
}

static void
ForgetUse(JSParseNode *pn)
{
    if (!pn->pn_used) {
        JS_ASSERT(!pn->pn_defn);
        return;
    }

    JSParseNode **pnup = &pn->lexdef()->dn_uses;
    JSParseNode *pnu;
    while ((pnu = *pnup) != pn)
        pnup = &pnu->pn_link;
    *pnup = pn->pn_link;
    pn->pn_used = false;
}

static JSParseNode *
MakeAssignment(JSParseNode *pn, JSParseNode *rhs, JSTreeContext *tc)
{
    JSParseNode *lhs = NewOrRecycledNode(tc);
    if (!lhs)
        return NULL;
    *lhs = *pn;

    if (pn->pn_used) {
        JSDefinition *dn = pn->pn_lexdef;
        JSParseNode **pnup = &dn->dn_uses;

        while (*pnup != pn)
            pnup = &(*pnup)->pn_link;
        *pnup = lhs;
        lhs->pn_link = pn->pn_link;
        pn->pn_link = NULL;
    }

    pn->pn_type = TOK_ASSIGN;
    pn->pn_op = JSOP_NOP;
    pn->pn_arity = PN_BINARY;
    pn->pn_parens = false;
    pn->pn_used = pn->pn_defn = false;
    pn->pn_left = lhs;
    pn->pn_right = rhs;
    return lhs;
}

static JSParseNode *
MakeDefIntoUse(JSDefinition *dn, JSParseNode *pn, JSAtom *atom, JSTreeContext *tc)
{
    /*
     * If dn is arg, or in [var, const, let] and has an initializer, then we
     * must rewrite it to be an assignment node, whose freshly allocated
     * left-hand side becomes a use of pn.
     */
    if (dn->isBindingForm()) {
        JSParseNode *rhs = dn->expr();
        if (rhs) {
            JSParseNode *lhs = MakeAssignment(dn, rhs, tc);
            if (!lhs)
                return NULL;
            //pn->dn_uses = lhs;
            dn = (JSDefinition *) lhs;
        }

        dn->pn_op = (js_CodeSpec[dn->pn_op].format & JOF_SET) ? JSOP_SETNAME : JSOP_NAME;
    } else if (dn->kind() == JSDefinition::FUNCTION) {
        JS_ASSERT(dn->pn_op == JSOP_NOP);
        PrepareNodeForMutation(dn, tc);
        dn->pn_type = TOK_NAME;
        dn->pn_arity = PN_NAME;
        dn->pn_atom = atom;
    }

    /* Now make dn no longer a definition, rather a use of pn. */
    JS_ASSERT(dn->pn_type == TOK_NAME);
    JS_ASSERT(dn->pn_arity == PN_NAME);
    JS_ASSERT(dn->pn_atom == atom);

    for (JSParseNode *pnu = dn->dn_uses; pnu; pnu = pnu->pn_link) {
        JS_ASSERT(pnu->pn_used);
        JS_ASSERT(!pnu->pn_defn);
        pnu->pn_lexdef = (JSDefinition *) pn;
        pn->pn_dflags |= pnu->pn_dflags & PND_USE2DEF_FLAGS;
    }
    pn->pn_dflags |= dn->pn_dflags & PND_USE2DEF_FLAGS;
    pn->dn_uses = dn;

    dn->pn_defn = false;
    dn->pn_used = true;
    dn->pn_lexdef = (JSDefinition *) pn;
    dn->pn_cookie.makeFree();
    dn->pn_dflags &= ~PND_BOUND;
    return dn;
}

static bool
DefineArg(JSParseNode *pn, JSAtom *atom, uintN i, JSTreeContext *tc)
{
    JSParseNode *argpn, *argsbody;

    /* Flag tc so we don't have to lookup arguments on every use. */
    if (atom == tc->parser->context->runtime->atomState.argumentsAtom)
        tc->flags |= TCF_FUN_PARAM_ARGUMENTS;

    /*
     * Make an argument definition node, distinguished by being in tc->decls
     * but having TOK_NAME type and JSOP_NOP op. Insert it in a TOK_ARGSBODY
     * list node returned via pn->pn_body.
     */
    argpn = NameNode::create(atom, tc);
    if (!argpn)
        return false;
    JS_ASSERT(PN_TYPE(argpn) == TOK_NAME && PN_OP(argpn) == JSOP_NOP);

    /* Arguments are initialized by definition. */
    argpn->pn_dflags |= PND_INITIALIZED;
    if (!Define(argpn, atom, tc))
        return false;

    argsbody = pn->pn_body;
    if (!argsbody) {
        argsbody = ListNode::create(tc);
        if (!argsbody)
            return false;
        argsbody->pn_type = TOK_ARGSBODY;
        argsbody->pn_op = JSOP_NOP;
        argsbody->makeEmpty();
        pn->pn_body = argsbody;
    }
    argsbody->append(argpn);

    argpn->pn_op = JSOP_GETARG;
    argpn->pn_cookie.set(tc->staticLevel, i);
    argpn->pn_dflags |= PND_BOUND;
    return true;
}

/*
 * Compile a JS function body, which might appear as the value of an event
 * handler attribute in an HTML <INPUT> tag.
 */
bool
Compiler::compileFunctionBody(JSContext *cx, JSFunction *fun, JSPrincipals *principals,
                              Bindings *bindings, const jschar *chars, size_t length,
                              const char *filename, uintN lineno, JSVersion version)
{
    Compiler compiler(cx, principals);

    if (!compiler.init(chars, length, filename, lineno, version))
        return false;

    /* No early return from after here until the js_FinishArenaPool calls. */
    JSArenaPool codePool, notePool;
    JS_InitArenaPool(&codePool, "code", 1024, sizeof(jsbytecode));
    JS_InitArenaPool(&notePool, "note", 1024, sizeof(jssrcnote));

    Parser &parser = compiler.parser;
    TokenStream &tokenStream = parser.tokenStream;

    JSCodeGenerator funcg(&parser, &codePool, &notePool, tokenStream.getLineno());
    if (!funcg.init(cx, JSTreeContext::USED_AS_TREE_CONTEXT))
        return false;

    funcg.flags |= TCF_IN_FUNCTION;
    funcg.setFunction(fun);
    funcg.bindings.transfer(cx, bindings);
    fun->setArgCount(funcg.bindings.countArgs());
    if (!GenerateBlockId(&funcg, funcg.bodyid))
        return false;

    /* FIXME: make Function format the source for a function definition. */
    tokenStream.mungeCurrentToken(TOK_NAME);
    JSParseNode *fn = FunctionNode::create(&funcg);
    if (fn) {
        fn->pn_body = NULL;
        fn->pn_cookie.makeFree();

        uintN nargs = fun->nargs;
        if (nargs) {
            /*
             * NB: do not use AutoLocalNameArray because it will release space
             * allocated from cx->tempPool by DefineArg.
             */
            Vector<JSAtom *> names(cx);
            if (!funcg.bindings.getLocalNameArray(cx, &names)) {
                fn = NULL;
            } else {
                for (uintN i = 0; i < nargs; i++) {
                    if (!DefineArg(fn, names[i], i, &funcg)) {
                        fn = NULL;
                        break;
                    }
                }
            }
        }
    }

    /*
     * Farble the body so that it looks like a block statement to js_EmitTree,
     * which is called from js_EmitFunctionBody (see jsemit.cpp).  After we're
     * done parsing, we must fold constants, analyze any nested functions, and
     * generate code for this function, including a stop opcode at the end.
     */
    tokenStream.mungeCurrentToken(TOK_LC);
    JSParseNode *pn = fn ? parser.functionBody() : NULL;
    if (pn) {
        if (!CheckStrictParameters(cx, &funcg)) {
            pn = NULL;
        } else if (!tokenStream.matchToken(TOK_EOF)) {
            parser.reportErrorNumber(NULL, JSREPORT_ERROR, JSMSG_SYNTAX_ERROR);
            pn = NULL;
        } else if (!js_FoldConstants(cx, pn, &funcg)) {
            /* js_FoldConstants reported the error already. */
            pn = NULL;
        } else if (!parser.analyzeFunctions(&funcg)) {
            pn = NULL;
        } else {
            if (fn->pn_body) {
                JS_ASSERT(PN_TYPE(fn->pn_body) == TOK_ARGSBODY);
                fn->pn_body->append(pn);
                fn->pn_body->pn_pos = pn->pn_pos;
                pn = fn->pn_body;
            }

            if (!js_EmitFunctionScript(cx, &funcg, pn))
                pn = NULL;
        }
    }

    /* Restore saved state and release code generation arenas. */
    JS_FinishArenaPool(&codePool);
    JS_FinishArenaPool(&notePool);
    return pn != NULL;
}

/*
 * Parameter block types for the several Binder functions.  We use a common
 * helper function signature in order to share code among destructuring and
 * simple variable declaration parsers.  In the destructuring case, the binder
 * function is called indirectly from the variable declaration parser by way
 * of CheckDestructuring and its friends.
 */
typedef JSBool
(*Binder)(JSContext *cx, BindData *data, JSAtom *atom, JSTreeContext *tc);

struct BindData {
    BindData() : fresh(true) {}

    JSParseNode     *pn;        /* name node for definition processing and
                                   error source coordinates */
    JSOp            op;         /* prolog bytecode or nop */
    Binder          binder;     /* binder, discriminates u */
    union {
        struct {
            uintN   overflow;
        } let;
    };
    bool fresh;
};

static bool
BindLocalVariable(JSContext *cx, JSTreeContext *tc, JSParseNode *pn, BindingKind kind)
{
    JS_ASSERT(kind == VARIABLE || kind == CONSTANT);

    /* 'arguments' can be bound as a local only via a destructuring formal parameter. */
    JS_ASSERT_IF(pn->pn_atom == cx->runtime->atomState.argumentsAtom, kind == VARIABLE);

    uintN index = tc->bindings.countVars();
    if (!tc->bindings.add(cx, pn->pn_atom, kind))
        return false;

    pn->pn_cookie.set(tc->staticLevel, index);
    pn->pn_dflags |= PND_BOUND;
    return true;
}

#if JS_HAS_DESTRUCTURING
static JSBool
BindDestructuringArg(JSContext *cx, BindData *data, JSAtom *atom, JSTreeContext *tc)
{
    /* Flag tc so we don't have to lookup arguments on every use. */
    if (atom == tc->parser->context->runtime->atomState.argumentsAtom)
        tc->flags |= TCF_FUN_PARAM_ARGUMENTS;

    JS_ASSERT(tc->inFunction());

    /*
     * NB: Check tc->decls rather than tc->bindings, because destructuring
     *     bindings aren't added to tc->bindings until after all arguments have
     *     been parsed.
     */
    if (tc->decls.lookupFirst(atom)) {
        ReportCompileErrorNumber(cx, TS(tc->parser), NULL, JSREPORT_ERROR,
                                 JSMSG_DESTRUCT_DUP_ARG);
        return JS_FALSE;
    }

    JSParseNode *pn = data->pn;

    /*
     * Distinguish destructured-to binding nodes as vars, not args, by setting
     * pn_op to JSOP_SETLOCAL. Parser::functionDef checks for this pn_op value
     * when processing the destructuring-assignment AST prelude induced by such
     * destructuring args in Parser::functionArguments.
     *
     * We must set the PND_BOUND flag too to prevent pn_op from being reset to
     * JSOP_SETNAME by BindDestructuringVar. The only field not initialized is
     * pn_cookie; it gets set in functionDef in the first "if (prelude)" block.
     * We have to wait to set the cookie until we can call JSFunction::addLocal
     * with kind = JSLOCAL_VAR, after all JSLOCAL_ARG locals have been added.
     *
     * Thus a destructuring formal parameter binds an ARG (as in arguments[i]
     * element) with a null atom name for the object or array passed in to be
     * destructured, and zero or more VARs (as in named local variables) for
     * the destructured-to identifiers in the property value positions within
     * the object or array destructuring pattern, and all ARGs for the formal
     * parameter list bound as locals before any VAR for a destructured name.
     */
    pn->pn_op = JSOP_SETLOCAL;
    pn->pn_dflags |= PND_BOUND;

    return Define(pn, atom, tc);
}
#endif /* JS_HAS_DESTRUCTURING */

JSFunction *
Parser::newFunction(JSTreeContext *tc, JSAtom *atom, FunctionSyntaxKind kind)
{
    JS_ASSERT_IF(kind == Statement, atom != NULL);

    /*
     * Find the global compilation context in order to pre-set the newborn
     * function's parent slot to tc->scopeChain. If the global context is a
     * compile-and-go one, we leave the pre-set parent intact; otherwise we
     * clear parent and proto.
     */
    while (tc->parent)
        tc = tc->parent;
    JSObject *parent = tc->inFunction() ? NULL : tc->scopeChain();

    JSFunction *fun =
        js_NewFunction(context, NULL, NULL, 0,
                       JSFUN_INTERPRETED | (kind == Expression ? JSFUN_LAMBDA : 0),
                       parent, atom);
    if (fun && !tc->compileAndGo()) {
        FUN_OBJECT(fun)->clearParent();
        FUN_OBJECT(fun)->clearProto();
    }
    return fun;
}

static JSBool
MatchOrInsertSemicolon(JSContext *cx, TokenStream *ts)
{
    TokenKind tt = ts->peekTokenSameLine(TSF_OPERAND);
    if (tt == TOK_ERROR)
        return JS_FALSE;
    if (tt != TOK_EOF && tt != TOK_EOL && tt != TOK_SEMI && tt != TOK_RC) {
        /* Advance the scanner for proper error location reporting. */
        ts->getToken(TSF_OPERAND);
        ReportCompileErrorNumber(cx, ts, NULL, JSREPORT_ERROR, JSMSG_SEMI_BEFORE_STMNT);
        return JS_FALSE;
    }
    (void) ts->matchToken(TOK_SEMI);
    return JS_TRUE;
}

bool
Parser::analyzeFunctions(JSTreeContext *tc)
{
    cleanFunctionList(&tc->functionList);
    if (!tc->functionList)
        return true;
    if (!markFunArgs(tc->functionList))
        return false;
    markExtensibleScopeDescendants(tc->functionList, false);
    setFunctionKinds(tc->functionList, &tc->flags);
    return true;
}

/*
 * Mark as funargs any functions that reach up to one or more upvars across an
 * already-known funarg. The parser will flag the o_m lambda as a funarg in:
 *
 *   function f(o, p) {
 *       o.m = function o_m(a) {
 *           function g() { return p; }
 *           function h() { return a; }
 *           return g() + h();
 *       }
 *   }
 *
 * but without this extra marking phase, function g will not be marked as a
 * funarg since it is called from within its parent scope. But g reaches up to
 * f's parameter p, so if o_m escapes f's activation scope, g does too and
 * cannot assume that p's stack slot is still alive. In contast function h
 * neither escapes nor uses an upvar "above" o_m's level.
 *
 * If function g itself contained lambdas that contained non-lambdas that reach
 * up above its level, then those non-lambdas would have to be marked too. This
 * process is potentially exponential in the number of functions, but generally
 * not so complex. But it can't be done during a single recursive traversal of
 * the funbox tree, so we must use a work queue.
 *
 * Return the minimal "skipmin" for funbox and its siblings. This is the delta
 * between the static level of the bodies of funbox and its peers (which must
 * be funbox->level + 1), and the static level of the nearest upvar among all
 * the upvars contained by funbox and its peers. If there are no upvars, return
 * FREE_STATIC_LEVEL. Thus this function never returns 0.
 */
static uintN
FindFunArgs(JSFunctionBox *funbox, int level, JSFunctionBoxQueue *queue)
{
    uintN allskipmin = UpvarCookie::FREE_LEVEL;

    do {
        JSParseNode *fn = funbox->node;
        JS_ASSERT(fn->pn_arity == PN_FUNC);
        JSFunction *fun = funbox->function();
        int fnlevel = level;

        /*
         * An eval can leak funbox, functions along its ancestor line, and its
         * immediate kids. Since FindFunArgs uses DFS and the parser propagates
         * TCF_FUN_HEAVYWEIGHT bottom up, funbox's ancestor function nodes have
         * already been marked as funargs by this point. Therefore we have to
         * flag only funbox->node and funbox->kids' nodes here.
         *
         * Generators need to be treated in the same way. Even if the value
         * of a generator function doesn't escape, anything defined or referred
         * to inside the generator can escape through a call to the generator.
         * We could imagine doing static analysis to track the calls and see
         * if any iterators or values returned by iterators escape, but that
         * would be hard, so instead we just assume everything might escape.
         */
        if (funbox->tcflags & (TCF_FUN_HEAVYWEIGHT | TCF_FUN_IS_GENERATOR)) {
            fn->setFunArg();
            for (JSFunctionBox *kid = funbox->kids; kid; kid = kid->siblings)
                kid->node->setFunArg();
        }

        /*
         * Compute in skipmin the least distance from fun's static level up to
         * an upvar, whether used directly by fun, or indirectly by a function
         * nested in fun.
         */
        uintN skipmin = UpvarCookie::FREE_LEVEL;
        JSParseNode *pn = fn->pn_body;

        if (pn->pn_type == TOK_UPVARS) {
            AtomDefnMapPtr &upvars = pn->pn_names;
            JS_ASSERT(upvars->count() != 0);

            for (AtomDefnRange r = upvars->all(); !r.empty(); r.popFront()) {
                JSDefinition *defn = r.front().value();
                JSDefinition *lexdep = defn->resolve();

                if (!lexdep->isFreeVar()) {
                    uintN upvarLevel = lexdep->frameLevel();

                    if (int(upvarLevel) <= fnlevel)
                        fn->setFunArg();

                    uintN skip = (funbox->level + 1) - upvarLevel;
                    if (skip < skipmin)
                        skipmin = skip;
                }
            }
        }

        /*
         * If this function escapes, whether directly (the parser detects such
         * escapes) or indirectly (because this non-escaping function uses an
         * upvar that reaches across an outer function boundary where the outer
         * function escapes), enqueue it for further analysis, and bump fnlevel
         * to trap any non-escaping children.
         */
        if (fn->isFunArg()) {
            queue->push(funbox);
            fnlevel = int(funbox->level);
        }

        /*
         * Now process the current function's children, and recalibrate their
         * cumulative skipmin to be relative to the current static level.
         */
        if (funbox->kids) {
            uintN kidskipmin = FindFunArgs(funbox->kids, fnlevel, queue);

            JS_ASSERT(kidskipmin != 0);
            if (kidskipmin != UpvarCookie::FREE_LEVEL) {
                --kidskipmin;
                if (kidskipmin != 0 && kidskipmin < skipmin)
                    skipmin = kidskipmin;
            }
        }

        /*
         * Finally, after we've traversed all of the current function's kids,
         * minimize fun's skipmin against our accumulated skipmin. Do likewise
         * with allskipmin, but minimize across funbox and all of its siblings,
         * to compute our return value.
         */
        if (skipmin != UpvarCookie::FREE_LEVEL) {
            fun->u.i.skipmin = skipmin;
            if (skipmin < allskipmin)
                allskipmin = skipmin;
        }
    } while ((funbox = funbox->siblings) != NULL);

    return allskipmin;
}

bool
Parser::markFunArgs(JSFunctionBox *funbox)
{
    JSFunctionBoxQueue queue;
    if (!queue.init(functionCount)) {
        js_ReportOutOfMemory(context);
        return false;
    }

    FindFunArgs(funbox, -1, &queue);
    while ((funbox = queue.pull()) != NULL) {
        JSParseNode *fn = funbox->node;
        JS_ASSERT(fn->isFunArg());

        JSParseNode *pn = fn->pn_body;
        if (pn->pn_type == TOK_UPVARS) {
            AtomDefnMapPtr upvars = pn->pn_names;
            JS_ASSERT(!upvars->empty());

            for (AtomDefnRange r = upvars->all(); !r.empty(); r.popFront()) {
                JSDefinition *defn = r.front().value();
                JSDefinition *lexdep = defn->resolve();

                if (!lexdep->isFreeVar() &&
                    !lexdep->isFunArg() &&
                    (lexdep->kind() == JSDefinition::FUNCTION ||
                     PN_OP(lexdep) == JSOP_CALLEE)) {
                    /*
                     * Mark this formerly-Algol-like function as an escaping
                     * function (i.e., as a funarg), because it is used from
                     * another funarg.
                     *
                     * Progress is guaranteed because we set the funarg flag
                     * here, which suppresses revisiting this function (thanks
                     * to the !lexdep->isFunArg() test just above).
                     */
                    lexdep->setFunArg();

                    JSFunctionBox *afunbox;
                    if (PN_OP(lexdep) == JSOP_CALLEE) {
                        /*
                         * A named function expression will not appear to be a
                         * funarg if it is immediately applied. However, if its
                         * name is used in an escaping function nested within
                         * it, then it must become flagged as a funarg again.
                         * See bug 545980.
                         */
                        afunbox = funbox;
                        uintN calleeLevel = lexdep->pn_cookie.level();
                        uintN staticLevel = afunbox->level + 1U;
                        while (staticLevel != calleeLevel) {
                            afunbox = afunbox->parent;
                            --staticLevel;
                        }
                        JS_ASSERT(afunbox->level + 1U == calleeLevel);
                        afunbox->node->setFunArg();
                    } else {
                       afunbox = lexdep->pn_funbox;
                    }
                    queue.push(afunbox);

                    /*
                     * Walk over nested functions again, now that we have
                     * changed the level across which it is unsafe to access
                     * upvars using the runtime dynamic link (frame chain).
                     */
                    if (afunbox->kids)
                        FindFunArgs(afunbox->kids, afunbox->level, &queue);
                }
            }
        }
    }
    return true;
}

static uint32
MinBlockId(JSParseNode *fn, uint32 id)
{
    if (fn->pn_blockid < id)
        return false;
    if (fn->pn_defn) {
        for (JSParseNode *pn = fn->dn_uses; pn; pn = pn->pn_link) {
            if (pn->pn_blockid < id)
                return false;
        }
    }
    return true;
}

static inline bool
CanFlattenUpvar(JSDefinition *dn, JSFunctionBox *funbox, uint32 tcflags)
{
    /*
     * Consider the current function (the lambda, innermost below) using a var
     * x defined two static levels up:
     *
     *  function f() {
     *      // z = g();
     *      var x = 42;
     *      function g() {
     *          return function () { return x; };
     *      }
     *      return g();
     *  }
     *
     * So long as (1) the initialization in 'var x = 42' dominates all uses of
     * g and (2) x is not reassigned, it is safe to optimize the lambda to a
     * flat closure. Uncommenting the early call to g makes this optimization
     * unsafe (z could name a global setter that calls its argument).
     */
    JSFunctionBox *afunbox = funbox;
    uintN dnLevel = dn->frameLevel();

    JS_ASSERT(dnLevel <= funbox->level);
    while (afunbox->level != dnLevel) {
        afunbox = afunbox->parent;

        /*
         * NB: afunbox can't be null because we are sure to find a function box
         * whose level == dnLevel before we would try to walk above the root of
         * the funbox tree. See bug 493260 comments 16-18.
         *
         * Assert but check anyway, to protect future changes that bind eval
         * upvars in the parser.
         */
        JS_ASSERT(afunbox);

        /*
         * If this function is reaching up across an enclosing funarg, then we
         * cannot copy dn's value into a flat closure slot (the display stops
         * working once the funarg escapes).
         */
        if (!afunbox || afunbox->node->isFunArg())
            return false;

        /*
         * Reaching up for dn across a generator also means we can't flatten,
         * since the generator iterator does not run until later, in general.
         * See bug 563034.
         */
        if (afunbox->tcflags & TCF_FUN_IS_GENERATOR)
            return false;
    }

    /*
     * If afunbox's function (which is at the same level as dn) is in a loop,
     * pessimistically assume the variable initializer may be in the same loop.
     * A flat closure would then be unsafe, as the captured variable could be
     * assigned after the closure is created. See bug 493232.
     */
    if (afunbox->inLoop)
        return false;

    /*
     * |with| and eval used as an operator defeat lexical scoping: they can be
     * used to assign to any in-scope variable. Therefore they must disable
     * flat closures that use such upvars.  The parser detects these as special
     * forms and marks the function heavyweight.
     */
    if ((afunbox->parent ? afunbox->parent->tcflags : tcflags) & TCF_FUN_HEAVYWEIGHT)
        return false;

    /*
     * If afunbox's function is not a lambda, it will be hoisted, so it could
     * capture the undefined value that by default initializes var, let, and
     * const bindings. And if dn is a function that comes at (meaning a
     * function refers to its own name) or strictly after afunbox, we also
     * defeat the flat closure optimization for this dn.
     */
    JSFunction *afun = afunbox->function();
    if (!(afun->flags & JSFUN_LAMBDA)) {
        if (dn->isBindingForm() || dn->pn_pos >= afunbox->node->pn_pos)
            return false;
    }

    if (!dn->isInitialized())
        return false;

    JSDefinition::Kind dnKind = dn->kind();
    if (dnKind != JSDefinition::CONST) {
        if (dn->isAssigned())
            return false;

        /*
         * Any formal could be mutated behind our back via the arguments
         * object, so deoptimize if the outer function uses arguments.
         *
         * In a Function constructor call where the final argument -- the body
         * source for the function to create -- contains a nested function
         * definition or expression, afunbox->parent will be null. The body
         * source might use |arguments| outside of any nested functions it may
         * contain, so we have to check the tcflags parameter that was passed
         * in from Compiler::compileFunctionBody.
         */
        if (dnKind == JSDefinition::ARG &&
            ((afunbox->parent ? afunbox->parent->tcflags : tcflags) & TCF_FUN_USES_ARGUMENTS)) {
            return false;
        }
    }

    /*
     * Check quick-and-dirty dominance relation. Function definitions dominate
     * their uses thanks to hoisting.  Other binding forms hoist as undefined,
     * of course, so check forward-reference and blockid relations.
     */
    if (dnKind != JSDefinition::FUNCTION) {
        /*
         * Watch out for code such as
         *
         *   (function () {
         *   ...
         *   var jQuery = ... = function (...) {
         *       return new jQuery.foo.bar(baz);
         *   }
         *   ...
         *   })();
         *
         * where the jQuery variable is not reassigned, but of course is not
         * initialized at the time that the would-be-flat closure containing
         * the jQuery upvar is formed.
         */
        if (dn->pn_pos.end >= afunbox->node->pn_pos.end)
            return false;
        if (!MinBlockId(afunbox->node, dn->pn_blockid))
            return false;
    }
    return true;
}

static void
FlagHeavyweights(JSDefinition *dn, JSFunctionBox *funbox, uint32 *tcflags)
{
    uintN dnLevel = dn->frameLevel();

    while ((funbox = funbox->parent) != NULL) {
        /*
         * Notice that funbox->level is the static level of the definition or
         * expression of the function parsed into funbox, not the static level
         * of its body. Therefore we must add 1 to match dn's level to find the
         * funbox whose body contains the dn definition.
         */
        if (funbox->level + 1U == dnLevel || (dnLevel == 0 && dn->isLet())) {
            funbox->tcflags |= TCF_FUN_HEAVYWEIGHT;
            break;
        }
        funbox->tcflags |= TCF_FUN_ENTRAINS_SCOPES;
    }

    if (!funbox && (*tcflags & TCF_IN_FUNCTION))
        *tcflags |= TCF_FUN_HEAVYWEIGHT;
}

static bool
DeoptimizeUsesWithin(JSDefinition *dn, const TokenPos &pos)
{
    uintN ndeoptimized = 0;

    for (JSParseNode *pnu = dn->dn_uses; pnu; pnu = pnu->pn_link) {
        JS_ASSERT(pnu->pn_used);
        JS_ASSERT(!pnu->pn_defn);
        if (pnu->pn_pos.begin >= pos.begin && pnu->pn_pos.end <= pos.end) {
            pnu->pn_dflags |= PND_DEOPTIMIZED;
            ++ndeoptimized;
        }
    }

    return ndeoptimized != 0;
}

void
Parser::setFunctionKinds(JSFunctionBox *funbox, uint32 *tcflags)
{
    for (;;) {
        JSParseNode *fn = funbox->node;
        JSParseNode *pn = fn->pn_body;

        if (funbox->kids) {
            setFunctionKinds(funbox->kids, tcflags);

            /*
             * We've unwound from recursively setting our kids' kinds, which
             * also classifies enclosing functions holding upvars referenced in
             * those descendants' bodies. So now we can check our "methods".
             *
             * Despecialize from branded method-identity-based shape to shape-
             * or slot-based shape if this function smells like a constructor
             * and too many of its methods are *not* joinable null closures
             * (i.e., they have one or more upvars fetched via the display).
             */
            JSParseNode *pn2 = pn;
            if (PN_TYPE(pn2) == TOK_UPVARS)
                pn2 = pn2->pn_tree;
            if (PN_TYPE(pn2) == TOK_ARGSBODY)
                pn2 = pn2->last();

#if JS_HAS_EXPR_CLOSURES
            if (PN_TYPE(pn2) == TOK_LC)
#endif
            if (!(funbox->tcflags & TCF_RETURN_EXPR)) {
                uintN methodSets = 0, slowMethodSets = 0;

                for (JSParseNode *method = funbox->methods; method; method = method->pn_link) {
                    JS_ASSERT(PN_OP(method) == JSOP_LAMBDA || PN_OP(method) == JSOP_LAMBDA_FC);
                    ++methodSets;
                    if (!method->pn_funbox->joinable())
                        ++slowMethodSets;
                }

                if (funbox->shouldUnbrand(methodSets, slowMethodSets))
                    funbox->tcflags |= TCF_FUN_UNBRAND_THIS;
            }
        }

        JSFunction *fun = funbox->function();

        JS_ASSERT(FUN_KIND(fun) == JSFUN_INTERPRETED);

        if (funbox->tcflags & TCF_FUN_HEAVYWEIGHT) {
            /* nothing to do */
        } else if (funbox->inAnyDynamicScope()) {
            JS_ASSERT(!FUN_NULL_CLOSURE(fun));
        } else if (pn->pn_type != TOK_UPVARS) {
            /*
             * No lexical dependencies => null closure, for best performance.
             * A null closure needs no scope chain, but alas we've coupled
             * principals-finding to scope (for good fundamental reasons, but
             * the implementation overloads the parent slot and we should fix
             * that). See, e.g., the JSOP_LAMBDA case in jsinterp.cpp.
             *
             * In more detail: the ES3 spec allows the implementation to create
             * "joined function objects", or not, at its discretion. But real-
             * world implementations always create unique function objects for
             * closures, and this can be detected via mutation. Open question:
             * do popular implementations create unique function objects for
             * null closures?
             *
             * FIXME: bug 476950.
             */
            FUN_SET_KIND(fun, JSFUN_NULL_CLOSURE);
        } else {
            AtomDefnMapPtr upvars = pn->pn_names;
            JS_ASSERT(!upvars->empty());

            if (!fn->isFunArg()) {
                /*
                 * This function is Algol-like, it never escapes.
                 *
                 * Check that at least one outer lexical binding was assigned
                 * to (global variables don't count). This is conservative: we
                 * could limit assignments to those in the current function,
                 * but that's too much work. As with flat closures (handled
                 * below), we optimize for the case where outer bindings are
                 * not reassigned anywhere.
                 */
                AtomDefnRange r = upvars->all();
                for (; !r.empty(); r.popFront()) {
                    JSDefinition *defn = r.front().value();
                    JSDefinition *lexdep = defn->resolve();

                    if (!lexdep->isFreeVar()) {
                        JS_ASSERT(lexdep->frameLevel() <= funbox->level);
                        break;
                    }
                }

                if (r.empty())
                    FUN_SET_KIND(fun, JSFUN_NULL_CLOSURE);
            } else {
                uintN nupvars = 0, nflattened = 0;

                /*
                 * For each lexical dependency from this closure to an outer
                 * binding, analyze whether it is safe to copy the binding's
                 * value into a flat closure slot when the closure is formed.
                 */
                for (AtomDefnRange r = upvars->all(); !r.empty(); r.popFront()) {
                    JSDefinition *defn = r.front().value();
                    JSDefinition *lexdep = defn->resolve();

                    if (!lexdep->isFreeVar()) {
                        ++nupvars;
                        if (CanFlattenUpvar(lexdep, funbox, *tcflags)) {
                            ++nflattened;
                            continue;
                        }

                        /*
                         * FIXME bug 545759: to test nflattened != 0 instead of
                         * nflattened == nupvars below, we'll need to avoid n^2
                         * bugs such as 617430 in uncommenting the following:
                         *
                         * if (DeoptimizeUsesWithin(lexdep, funbox->node->pn_body->pn_pos))
                         *     FlagHeavyweights(lexdep, funbox, tcflags);
                         *
                         * For now it's best to avoid this tedious, use-wise
                         * deoptimization and let fun remain an unoptimized
                         * closure. This is safe because we leave fun's kind
                         * set to interpreted, so all functions holding its
                         * upvars will be flagged as heavyweight.
                         */
                    }
                }

                if (nupvars == 0) {
                    FUN_SET_KIND(fun, JSFUN_NULL_CLOSURE);
                } else if (nflattened == nupvars) {
                    /*
                     * We made it all the way through the upvar loop, so it's
                     * safe to optimize to a flat closure.
                     */
                    FUN_SET_KIND(fun, JSFUN_FLAT_CLOSURE);
                    switch (PN_OP(fn)) {
                      case JSOP_DEFFUN:
                        fn->pn_op = JSOP_DEFFUN_FC;
                        break;
                      case JSOP_DEFLOCALFUN:
                        fn->pn_op = JSOP_DEFLOCALFUN_FC;
                        break;
                      case JSOP_LAMBDA:
                        fn->pn_op = JSOP_LAMBDA_FC;
                        break;
                      default:
                        /* js_EmitTree's case TOK_FUNCTION: will select op. */
                        JS_ASSERT(PN_OP(fn) == JSOP_NOP);
                    }
                }
            }
        }

        if (FUN_KIND(fun) == JSFUN_INTERPRETED && pn->pn_type == TOK_UPVARS) {
            /*
             * One or more upvars cannot be safely snapshot into a flat
             * closure's non-reserved slot (see JSOP_GETFCSLOT), so we loop
             * again over all upvars, and for each non-free upvar, ensure that
             * its containing function has been flagged as heavyweight.
             *
             * The emitter must see TCF_FUN_HEAVYWEIGHT accurately before
             * generating any code for a tree of nested functions.
             */
            AtomDefnMapPtr upvars = pn->pn_names;
            JS_ASSERT(!upvars->empty());

            for (AtomDefnRange r = upvars->all(); !r.empty(); r.popFront()) {
                JSDefinition *defn = r.front().value();
                JSDefinition *lexdep = defn->resolve();
                if (!lexdep->isFreeVar())
                    FlagHeavyweights(lexdep, funbox, tcflags);
            }
        }

        if (funbox->joinable())
            fun->setJoinable();

        funbox = funbox->siblings;
        if (!funbox)
            break;
    }
}

/*
 * Walk the JSFunctionBox tree looking for functions whose call objects may
 * acquire new bindings as they execute: non-strict functions that call eval,
 * and functions that contain function statements (definitions not appearing
 * within the top statement list, which don't take effect unless they are
 * evaluated). Such call objects may acquire bindings that shadow variables
 * defined in enclosing scopes, so any enclosed functions must have their
 * bindings' extensibleParents flags set, and enclosed compiler-created blocks
 * must have their OWN_SHAPE flags set; the comments for
 * js::Bindings::extensibleParents explain why.
 */
void
Parser::markExtensibleScopeDescendants(JSFunctionBox *funbox, bool hasExtensibleParent) 
{
    for (; funbox; funbox = funbox->siblings) {
        /*
         * It would be nice to use FUN_KIND(fun) here to recognize functions
         * that will never consult their parent chains, and thus don't need
         * their 'extensible parents' flag set. Filed as bug 619750. 
         */

        JS_ASSERT(!funbox->bindings.extensibleParents());
        if (hasExtensibleParent)
            funbox->bindings.setExtensibleParents();

        if (funbox->kids) {
            markExtensibleScopeDescendants(funbox->kids,
                                           hasExtensibleParent || funbox->scopeIsExtensible());
        }
    }
}

const char js_argument_str[] = "argument";
const char js_variable_str[] = "variable";
const char js_unknown_str[]  = "unknown";

const char *
JSDefinition::kindString(Kind kind)
{
    static const char *table[] = {
        js_var_str, js_const_str, js_let_str,
        js_function_str, js_argument_str, js_unknown_str
    };

    JS_ASSERT(unsigned(kind) <= unsigned(ARG));
    return table[kind];
}

static JSFunctionBox *
EnterFunction(JSParseNode *fn, JSTreeContext *funtc, JSAtom *funAtom = NULL,
              FunctionSyntaxKind kind = Expression)
{
    JSTreeContext *tc = funtc->parent;
    JSFunction *fun = tc->parser->newFunction(tc, funAtom, kind);
    if (!fun)
        return NULL;

    /* Create box for fun->object early to protect against last-ditch GC. */
    JSFunctionBox *funbox = tc->parser->newFunctionBox(FUN_OBJECT(fun), fn, tc);
    if (!funbox)
        return NULL;

    /* Initialize non-default members of funtc. */
    funtc->flags |= funbox->tcflags;
    funtc->blockidGen = tc->blockidGen;
    if (!GenerateBlockId(funtc, funtc->bodyid))
        return NULL;
    funtc->setFunction(fun);
    funtc->funbox = funbox;
    if (!SetStaticLevel(funtc, tc->staticLevel + 1))
        return NULL;

    return funbox;
}

static bool
LeaveFunction(JSParseNode *fn, JSTreeContext *funtc, JSAtom *funAtom = NULL,
              FunctionSyntaxKind kind = Expression)
{
    JSTreeContext *tc = funtc->parent;
    tc->blockidGen = funtc->blockidGen;

    JSFunctionBox *funbox = fn->pn_funbox;
    funbox->tcflags |= funtc->flags & (TCF_FUN_FLAGS | TCF_COMPILE_N_GO | TCF_RETURN_EXPR);

    fn->pn_dflags |= PND_INITIALIZED;
    if (!tc->topStmt || tc->topStmt->type == STMT_BLOCK)
        fn->pn_dflags |= PND_BLOCKCHILD;

    /*
     * Propagate unresolved lexical names up to tc->lexdeps, and save a copy
     * of funtc->lexdeps in a TOK_UPVARS node wrapping the function's formal
     * params and body. We do this only if there are lexical dependencies not
     * satisfied by the function's declarations, to avoid penalizing functions
     * that use only their arguments and other local bindings.
     */
    if (funtc->lexdeps->count()) {
        int foundCallee = 0;

        for (AtomDefnRange r = funtc->lexdeps->all(); !r.empty(); r.popFront()) {
            JSAtom *atom = r.front().key();
            JSDefinition *dn = r.front().value();
            JS_ASSERT(dn->isPlaceholder());

            if (atom == funAtom && kind == Expression) {
                dn->pn_op = JSOP_CALLEE;
                dn->pn_cookie.set(funtc->staticLevel, UpvarCookie::CALLEE_SLOT);
                dn->pn_dflags |= PND_BOUND;

                /*
                 * If this named function expression uses its own name other
                 * than to call itself, flag this function specially.
                 */
                if (dn->isFunArg())
                    funbox->tcflags |= TCF_FUN_USES_OWN_NAME;
                foundCallee = 1;
                continue;
            }

            if (!(funbox->tcflags & TCF_FUN_SETS_OUTER_NAME) &&
                dn->isAssigned()) {
                /*
                 * Make sure we do not fail to set TCF_FUN_SETS_OUTER_NAME if
                 * any use of dn in funtc assigns. See NoteLValue for the easy
                 * backward-reference case; this is the hard forward-reference
                 * case where we pay a higher price.
                 */
                for (JSParseNode *pnu = dn->dn_uses; pnu; pnu = pnu->pn_link) {
                    if (pnu->isAssigned() && pnu->pn_blockid >= funtc->bodyid) {
                        funbox->tcflags |= TCF_FUN_SETS_OUTER_NAME;
                        break;
                    }
                }
            }

            JSDefinition *outer_dn = tc->decls.lookupFirst(atom);

            /*
             * Make sure to deoptimize lexical dependencies that are polluted
             * by eval or with, to safely bind globals (see bug 561923).
             */
            if (funtc->callsEval() ||
                (outer_dn && tc->innermostWith &&
                 outer_dn->pn_pos < tc->innermostWith->pn_pos)) {
                DeoptimizeUsesWithin(dn, fn->pn_pos);
            }

            if (!outer_dn) {
                AtomDefnAddPtr p = tc->lexdeps->lookupForAdd(atom);
                if (p) {
                    outer_dn = p.value();
                } else {
                    /*
                     * Create a new placeholder for our outer lexdep. We could
                     * simply re-use the inner placeholder, but that introduces
                     * subtleties in the case where we find a later definition
                     * that captures an existing lexdep. For example:
                     *
                     *   function f() { function g() { x; } let x; }
                     *
                     * Here, g's TOK_UPVARS node lists the placeholder for x,
                     * which must be captured by the 'let' declaration later,
                     * since 'let's are hoisted.  Taking g's placeholder as our
                     * own would work fine. But consider:
                     *
                     *   function f() { x; { function g() { x; } let x; } }
                     *
                     * Here, the 'let' must not capture all the uses of f's
                     * lexdep entry for x, but it must capture the x node
                     * referred to from g's TOK_UPVARS node.  Always turning
                     * inherited lexdeps into uses of a new outer definition
                     * allows us to handle both these cases in a natural way.
                     */
                    outer_dn = MakePlaceholder(dn, tc);
                    if (!outer_dn || !tc->lexdeps->add(p, atom, outer_dn))
                        return false;
                }
            }

            /*
             * Insert dn's uses list at the front of outer_dn's list.
             *
             * Without loss of generality or correctness, we allow a dn to
             * be in inner and outer lexdeps, since the purpose of lexdeps
             * is one-pass coordination of name use and definition across
             * functions, and if different dn's are used we'll merge lists
             * when leaving the inner function.
             *
             * The dn == outer_dn case arises with generator expressions
             * (see CompExprTransplanter::transplant, the PN_FUNC/PN_NAME
             * case), and nowhere else, currently.
             */
            if (dn != outer_dn) {
                JSParseNode **pnup = &dn->dn_uses;
                JSParseNode *pnu;

                while ((pnu = *pnup) != NULL) {
                    pnu->pn_lexdef = outer_dn;
                    pnup = &pnu->pn_link;
                }

                /*
                 * Make dn be a use that redirects to outer_dn, because we
                 * can't replace dn with outer_dn in all the pn_namesets in
                 * the AST where it may be. Instead we make it forward to
                 * outer_dn. See JSDefinition::resolve.
                 */
                *pnup = outer_dn->dn_uses;
                outer_dn->dn_uses = dn;
                outer_dn->pn_dflags |= dn->pn_dflags & ~PND_PLACEHOLDER;
                dn->pn_defn = false;
                dn->pn_used = true;
                dn->pn_lexdef = outer_dn;
            }

            /* Mark the outer dn as escaping. */
            outer_dn->pn_dflags |= PND_CLOSED;
        }

        if (funtc->lexdeps->count() - foundCallee != 0) {
            JSParseNode *body = fn->pn_body;

            fn->pn_body = NameSetNode::create(tc);
            if (!fn->pn_body)
                return false;

            fn->pn_body->pn_type = TOK_UPVARS;
            fn->pn_body->pn_pos = body->pn_pos;
            if (foundCallee)
                funtc->lexdeps->remove(funAtom);
            /* Transfer ownership of the lexdep map to the parse node. */
            fn->pn_body->pn_names = funtc->lexdeps;
            funtc->lexdeps.clearMap();
            fn->pn_body->pn_tree = body;
        } else {
            funtc->lexdeps.releaseMap(funtc->parser->context);
        }

    }

    /*
     * Check whether any parameters have been assigned within this function.
     * In strict mode parameters do not alias arguments[i], and to make the
     * arguments object reflect initial parameter values prior to any mutation
     * we create it eagerly whenever parameters are (or might, in the case of
     * calls to eval) be assigned.
     */
    if (funtc->inStrictMode() && funbox->object->getFunctionPrivate()->nargs > 0) {
        AtomDeclsIter iter(&funtc->decls);
        JSDefinition *dn;

        while ((dn = iter()) != NULL) {
            if (dn->kind() == JSDefinition::ARG && dn->isAssigned()) {
                funbox->tcflags |= TCF_FUN_MUTATES_PARAMETER;
                break;
            }
        }
    }

    funbox->bindings.transfer(funtc->parser->context, &funtc->bindings);

    return true;
}

static bool
DefineGlobal(JSParseNode *pn, JSCodeGenerator *cg, JSAtom *atom);

/*
 * FIXME? this Parser method was factored from Parser::functionDef with minimal
 * change, hence the funtc ref param and funbox. It probably should match
 * functionBody, etc., and use tc and tc->funbox instead of taking explicit
 * parameters.
 */
bool
Parser::functionArguments(JSTreeContext &funtc, JSFunctionBox *funbox, JSParseNode **listp)
{
    if (tokenStream.getToken() != TOK_LP) {
        reportErrorNumber(NULL, JSREPORT_ERROR, JSMSG_PAREN_BEFORE_FORMAL);
        return false;
    }

    if (!tokenStream.matchToken(TOK_RP)) {
#if JS_HAS_DESTRUCTURING
        JSAtom *duplicatedArg = NULL;
        bool destructuringArg = false;
        JSParseNode *list = NULL;
#endif

        do {
            switch (TokenKind tt = tokenStream.getToken()) {
#if JS_HAS_DESTRUCTURING
              case TOK_LB:
              case TOK_LC:
              {
                /* See comment below in the TOK_NAME case. */
                if (duplicatedArg)
                    goto report_dup_and_destructuring;
                destructuringArg = true;

                /*
                 * A destructuring formal parameter turns into one or more
                 * local variables initialized from properties of a single
                 * anonymous positional parameter, so here we must tweak our
                 * binder and its data.
                 */
                BindData data;
                data.pn = NULL;
                data.op = JSOP_DEFVAR;
                data.binder = BindDestructuringArg;
                JSParseNode *lhs = destructuringExpr(&data, tt);
                if (!lhs)
                    return false;

                /*
                 * Adjust fun->nargs to count the single anonymous positional
                 * parameter that is to be destructured.
                 */
                uint16 slot;
                if (!funtc.bindings.addDestructuring(context, &slot))
                    return false;

                /*
                 * Synthesize a destructuring assignment from the single
                 * anonymous positional parameter into the destructuring
                 * left-hand-side expression and accumulate it in list.
                 */
                JSParseNode *rhs = NameNode::create(context->runtime->atomState.emptyAtom, &funtc);
                if (!rhs)
                    return false;
                rhs->pn_type = TOK_NAME;
                rhs->pn_op = JSOP_GETARG;
                rhs->pn_cookie.set(funtc.staticLevel, slot);
                rhs->pn_dflags |= PND_BOUND;

                JSParseNode *item =
                    JSParseNode::newBinaryOrAppend(TOK_ASSIGN, JSOP_NOP, lhs, rhs, &funtc);
                if (!item)
                    return false;
                if (!list) {
                    list = ListNode::create(&funtc);
                    if (!list)
                        return false;
                    list->pn_type = TOK_VAR;
                    list->makeEmpty();
                    *listp = list;
                }
                list->append(item);
                break;
              }
#endif /* JS_HAS_DESTRUCTURING */

              case TOK_NAME:
              {
                JSAtom *atom = tokenStream.currentToken().t_atom;

#ifdef JS_HAS_DESTRUCTURING
                /*
                 * ECMA-262 requires us to support duplicate parameter names,
                 * but if the parameter list includes destructuring, we
                 * consider the code to have "opted in" to higher standards and
                 * forbid duplicates. We may see a destructuring parameter
                 * later, so always note duplicates now.
                 *
                 * Duplicates are warned about (strict option) or cause errors
                 * (strict mode code), but we do those tests in one place
                 * below, after having parsed the body in case it begins with a
                 * "use strict"; directive.
                 *
                 * NB: Check funtc.decls rather than funtc.bindings, because
                 *     destructuring bindings aren't added to funtc.bindings
                 *     until after all arguments have been parsed.
                 */
                if (funtc.decls.lookupFirst(atom)) {
                    duplicatedArg = atom;
                    if (destructuringArg)
                        goto report_dup_and_destructuring;
                }
#endif

                uint16 slot;
                if (!funtc.bindings.addArgument(context, atom, &slot))
                    return false;
                if (!DefineArg(funbox->node, atom, slot, &funtc))
                    return false;
                break;
              }

              default:
                reportErrorNumber(NULL, JSREPORT_ERROR, JSMSG_MISSING_FORMAL);
                /* FALL THROUGH */
              case TOK_ERROR:
                return false;

#if JS_HAS_DESTRUCTURING
              report_dup_and_destructuring:
                JSDefinition *dn = funtc.decls.lookupFirst(duplicatedArg);
                reportErrorNumber(dn, JSREPORT_ERROR, JSMSG_DESTRUCT_DUP_ARG);
                return false;
#endif
            }
        } while (tokenStream.matchToken(TOK_COMMA));

        if (tokenStream.getToken() != TOK_RP) {
            reportErrorNumber(NULL, JSREPORT_ERROR, JSMSG_PAREN_AFTER_FORMAL);
            return false;
        }
    }

    return true;
}

JSParseNode *
Parser::functionDef(JSAtom *funAtom, FunctionType type, FunctionSyntaxKind kind)
{
    JS_ASSERT_IF(kind == Statement, funAtom);

    /* Make a TOK_FUNCTION node. */
    tokenStream.mungeCurrentToken(TOK_FUNCTION, JSOP_NOP);
    JSParseNode *pn = FunctionNode::create(tc);
    if (!pn)
        return NULL;
    pn->pn_body = NULL;
    pn->pn_cookie.makeFree();

    /*
     * If this is a function expression, mark this function as escaping (as a
     * "funarg") unless it is immediately applied (we clear PND_FUNARG if so --
     * see memberExpr).
     *
     * Treat function sub-statements (those not at body level of a function or
     * program) as escaping funargs, since we can't statically analyze their
     * definitions and uses.
     */
    bool bodyLevel = tc->atBodyLevel();
    pn->pn_dflags = (kind == Expression || !bodyLevel) ? PND_FUNARG : 0;

    /*
     * Record names for function statements in tc->decls so we know when to
     * avoid optimizing variable references that might name a function.
     */
    if (kind == Statement) {
        if (JSDefinition *dn = tc->decls.lookupFirst(funAtom)) {
            JSDefinition::Kind dn_kind = dn->kind();

            JS_ASSERT(!dn->pn_used);
            JS_ASSERT(dn->pn_defn);

            if (context->hasStrictOption() || dn_kind == JSDefinition::CONST) {
                JSAutoByteString name;
                if (!js_AtomToPrintableString(context, funAtom, &name) ||
                    !reportErrorNumber(NULL,
                                       (dn_kind != JSDefinition::CONST)
                                       ? JSREPORT_WARNING | JSREPORT_STRICT
                                       : JSREPORT_ERROR,
                                       JSMSG_REDECLARED_VAR,
                                       JSDefinition::kindString(dn_kind),
                                       name.ptr())) {
                    return NULL;
                }
            }

            if (bodyLevel) {
                tc->decls.updateFirst(funAtom, (JSDefinition *) pn);
                pn->pn_defn = true;
                pn->dn_uses = dn; /* dn->dn_uses is now pn_link */

                if (!MakeDefIntoUse(dn, pn, funAtom, tc))
                    return NULL;
            }
        } else if (bodyLevel) {
            /*
             * If this function was used before it was defined, claim the
             * pre-created definition node for this function that primaryExpr
             * put in tc->lexdeps on first forward reference, and recycle pn.
             */

            if (JSDefinition *fn = tc->lexdeps.lookupDefn(funAtom)) {
                JS_ASSERT(fn->pn_defn);
                fn->pn_type = TOK_FUNCTION;
                fn->pn_arity = PN_FUNC;
                fn->pn_pos.begin = pn->pn_pos.begin;

                /*
                 * Set fn->pn_pos.end too, in case of error before we parse the
                 * closing brace.  See bug 640075.
                 */
                fn->pn_pos.end = pn->pn_pos.end;

                fn->pn_body = NULL;
                fn->pn_cookie.makeFree();

                tc->lexdeps->remove(funAtom);
                RecycleTree(pn, tc);
                pn = fn;
            }

            if (!Define(pn, funAtom, tc))
                return NULL;
        }

        /*
         * A function directly inside another's body needs only a local
         * variable to bind its name to its value, and not an activation object
         * property (it might also need the activation property, if the outer
         * function contains with statements, e.g., but the stack slot wins
         * when jsemit.cpp's BindNameToSlot can optimize a JSOP_NAME into a
         * JSOP_GETLOCAL bytecode).
         */
        if (bodyLevel && tc->inFunction()) {
            /*
             * Define a local in the outer function so that BindNameToSlot
             * can properly optimize accesses. Note that we need a local
             * variable, not an argument, for the function statement. Thus
             * we add a variable even if a parameter with the given name
             * already exists.
             */
            uintN index;
            switch (tc->bindings.lookup(context, funAtom, &index)) {
              case NONE:
              case ARGUMENT:
                index = tc->bindings.countVars();
                if (!tc->bindings.addVariable(context, funAtom))
                    return NULL;
                /* FALL THROUGH */

              case VARIABLE:
                pn->pn_cookie.set(tc->staticLevel, index);
                pn->pn_dflags |= PND_BOUND;
                break;

              default:;
            }
        }
    }

    JSTreeContext *outertc = tc;

    /* Initialize early for possible flags mutation via destructuringExpr. */
    JSTreeContext funtc(tc->parser);
    if (!funtc.init(context))
        return NULL;

    JSFunctionBox *funbox = EnterFunction(pn, &funtc, funAtom, kind);
    if (!funbox)
        return NULL;

    JSFunction *fun = funbox->function();

    /* Now parse formal argument list and compute fun->nargs. */
    JSParseNode *prelude = NULL;
    if (!functionArguments(funtc, funbox, &prelude))
        return NULL;

    fun->setArgCount(funtc.bindings.countArgs());

#if JS_HAS_DESTRUCTURING
    /*
     * If there were destructuring formal parameters, bind the destructured-to
     * local variables now that we've parsed all the regular and destructuring
     * formal parameters. Because js::Bindings::add must be called first for
     * all ARGUMENTs, then all VARIABLEs and CONSTANTs, and finally all UPVARs,
     * we can't bind vars induced by formal parameter destructuring until after
     * Parser::functionArguments has returned.
     */
    if (prelude) {
        AtomDeclsIter iter(&funtc.decls);

        while (JSDefinition *apn = iter()) {
            /* Filter based on pn_op -- see BindDestructuringArg, above. */
            if (apn->pn_op != JSOP_SETLOCAL)
                continue;

            if (!BindLocalVariable(context, &funtc, apn, VARIABLE))
                return NULL;
        }
    }
#endif

    if (type == Getter && fun->nargs > 0) {
        reportErrorNumber(NULL, JSREPORT_ERROR, JSMSG_ACCESSOR_WRONG_ARGS,
                          "getter", "no", "s");
        return NULL;
    }
    if (type == Setter && fun->nargs != 1) {
        reportErrorNumber(NULL, JSREPORT_ERROR, JSMSG_ACCESSOR_WRONG_ARGS,
                          "setter", "one", "");
        return NULL;
    }

#if JS_HAS_EXPR_CLOSURES
    TokenKind tt = tokenStream.getToken(TSF_OPERAND);
    if (tt != TOK_LC) {
        tokenStream.ungetToken();
        fun->flags |= JSFUN_EXPR_CLOSURE;
    }
#else
    MUST_MATCH_TOKEN(TOK_LC, JSMSG_CURLY_BEFORE_BODY);
#endif

    JSParseNode *body = functionBody();
    if (!body)
        return NULL;

    if (funAtom && !CheckStrictBinding(context, &funtc, funAtom, pn))
        return NULL;

    if (!CheckStrictParameters(context, &funtc))
        return NULL;

#if JS_HAS_EXPR_CLOSURES
    if (tt == TOK_LC)
        MUST_MATCH_TOKEN(TOK_RC, JSMSG_CURLY_AFTER_BODY);
    else if (kind == Statement && !MatchOrInsertSemicolon(context, &tokenStream))
        return NULL;
#else
    MUST_MATCH_TOKEN(TOK_RC, JSMSG_CURLY_AFTER_BODY);
#endif
    pn->pn_pos.end = tokenStream.currentToken().pos.end;

    /*
     * Fruit of the poisonous tree: if a closure calls eval, we consider the
     * parent to call eval. We need this for two reasons: (1) the Jaegermonkey
     * optimizations really need to know if eval is called transitively, and
     * (2) in strict mode, eval called transitively requires eager argument
     * creation in strict mode parent functions. 
     *
     * For the latter, we really only need to propagate callsEval if both 
     * functions are strict mode, but we don't lose much by always propagating. 
     * The only optimization we lose this way is in the case where a function 
     * is strict, does not mutate arguments, does not call eval directly, but
     * calls eval transitively.
     */
    if (funtc.callsEval())
        outertc->noteCallsEval();

#if JS_HAS_DESTRUCTURING
    /*
     * If there were destructuring formal parameters, prepend the initializing
     * comma expression that we synthesized to body. If the body is a return
     * node, we must make a special TOK_SEQ node, to prepend the destructuring
     * code without bracing the decompilation of the function body.
     */
    if (prelude) {
        if (body->pn_arity != PN_LIST) {
            JSParseNode *block;

            block = ListNode::create(outertc);
            if (!block)
                return NULL;
            block->pn_type = TOK_SEQ;
            block->pn_pos = body->pn_pos;
            block->initList(body);

            body = block;
        }

        JSParseNode *item = UnaryNode::create(outertc);
        if (!item)
            return NULL;

        item->pn_type = TOK_SEMI;
        item->pn_pos.begin = item->pn_pos.end = body->pn_pos.begin;
        item->pn_kid = prelude;
        item->pn_next = body->pn_head;
        body->pn_head = item;
        if (body->pn_tail == &body->pn_head)
            body->pn_tail = &item->pn_next;
        ++body->pn_count;
        body->pn_xflags |= PNX_DESTRUCT;
    }
#endif

    /*
     * If we collected flags that indicate nested heavyweight functions, or
     * this function contains heavyweight-making statements (with statement,
     * visible eval call, or assignment to 'arguments'), flag the function as
     * heavyweight (requiring a call object per invocation).
     */
    if (funtc.flags & TCF_FUN_HEAVYWEIGHT) {
        fun->flags |= JSFUN_HEAVYWEIGHT;
        outertc->flags |= TCF_FUN_HEAVYWEIGHT;
    } else {
        /*
         * If this function is not at body level of a program or function (i.e.
         * it is a function statement that is not a direct child of a program
         * or function), then our enclosing function, if any, must be
         * heavyweight.
         */
        if (!bodyLevel && kind == Statement)
            outertc->flags |= TCF_FUN_HEAVYWEIGHT;
    }

    JSOp op = JSOP_NOP;
    if (kind == Expression) {
        op = JSOP_LAMBDA;
    } else {
        if (!bodyLevel) {
            /*
             * Extension: in non-strict mode code, a function statement not at
             * the top level of a function body or whole program, e.g., in a
             * compound statement such as the "then" part of an "if" statement,
             * binds a closure only if control reaches that sub-statement.
             */
            JS_ASSERT(!outertc->inStrictMode());
            op = JSOP_DEFFUN;
            outertc->noteMightAliasLocals();
        }
    }

    funbox->kids = funtc.functionList;

    pn->pn_funbox = funbox;
    pn->pn_op = op;
    if (pn->pn_body) {
        pn->pn_body->append(body);
        pn->pn_body->pn_pos = body->pn_pos;
    } else {
        pn->pn_body = body;
    }

    if (!outertc->inFunction() && bodyLevel && kind == Statement && outertc->compiling()) {
        JS_ASSERT(pn->pn_cookie.isFree());
        if (!DefineGlobal(pn, outertc->asCodeGenerator(), funAtom))
            return NULL;
    }

    pn->pn_blockid = outertc->blockid();

    if (!LeaveFunction(pn, &funtc, funAtom, kind))
        return NULL;

    /* If the surrounding function is not strict code, reset the lexer. */
    if (!outertc->inStrictMode())
        tokenStream.setStrictMode(false);

    return pn;
}

JSParseNode *
Parser::functionStmt()
{
    JSAtom *name = NULL;
    if (tokenStream.getToken(TSF_KEYWORD_IS_NAME) == TOK_NAME) {
        name = tokenStream.currentToken().t_atom;
    } else {
        /* Unnamed function expressions are forbidden in statement context. */
        reportErrorNumber(NULL, JSREPORT_ERROR, JSMSG_UNNAMED_FUNCTION_STMT);
        return NULL;
    }

    /* We forbid function statements in strict mode code. */
    if (!tc->atBodyLevel() && tc->inStrictMode()) {
        reportErrorNumber(NULL, JSREPORT_STRICT_MODE_ERROR, JSMSG_STRICT_FUNCTION_STATEMENT);
        return NULL;
    }

    return functionDef(name, Normal, Statement);
}

JSParseNode *
Parser::functionExpr()
{
    JSAtom *name = NULL;
    if (tokenStream.getToken(TSF_KEYWORD_IS_NAME) == TOK_NAME)
        name = tokenStream.currentToken().t_atom;
    else
        tokenStream.ungetToken();
    return functionDef(name, Normal, Expression);
}

/*
 * Recognize Directive Prologue members and directives. Assuming |pn| is a
 * candidate for membership in a directive prologue, recognize directives and
 * set |tc|'s flags accordingly. If |pn| is indeed part of a prologue, set its
 * |pn_prologue| flag.
 *
 * Note that the following is a strict mode function:
 *
 * function foo() {
 *   "blah" // inserted semi colon
 *        "blurgh"
 *   "use\x20loose"
 *   "use strict"
 * }
 *
 * That is, even though "use\x20loose" can never be a directive, now or in the
 * future (because of the hex escape), the Directive Prologue extends through it
 * to the "use strict" statement, which is indeed a directive.
 */
bool
Parser::recognizeDirectivePrologue(JSParseNode *pn, bool *isDirectivePrologueMember)
{
    *isDirectivePrologueMember = pn->isStringExprStatement();
    if (!*isDirectivePrologueMember)
        return true;

    JSParseNode *kid = pn->pn_kid;
    if (kid->isEscapeFreeStringLiteral()) {
        /*
         * Mark this statement as being a possibly legitimate part of a
         * directive prologue, so the byte code emitter won't warn about it
         * being useless code. (We mustn't just omit the statement entirely yet,
         * as it could be producing the value of an eval or JSScript execution.)
         *
         * Note that even if the string isn't one we recognize as a directive,
         * the emitter still shouldn't flag it as useless, as it could become a
         * directive in the future. We don't want to interfere with people
         * taking advantage of directive-prologue-enabled features that appear
         * in other browsers first.
         */
        pn->pn_prologue = true;

        JSAtom *directive = kid->pn_atom;
        if (directive == context->runtime->atomState.useStrictAtom) {
            /*
             * Unfortunately, Directive Prologue members in general may contain
             * escapes, even while "use strict" directives may not.  Therefore
             * we must check whether an octal character escape has been seen in
             * any previous directives whenever we encounter a "use strict"
             * directive, so that the octal escape is properly treated as a
             * syntax error.  An example of this case:
             *
             *   function error()
             *   {
             *     "\145"; // octal escape
             *     "use strict"; // retroactively makes "\145" a syntax error
             *   }
             */
            if (tokenStream.hasOctalCharacterEscape()) {
                reportErrorNumber(NULL, JSREPORT_ERROR, JSMSG_DEPRECATED_OCTAL);
                return false;
            }

            tc->flags |= TCF_STRICT_MODE_CODE;
            tokenStream.setStrictMode();
        }
    }
    return true;
}

/*
 * Parse the statements in a block, creating a TOK_LC node that lists the
 * statements' trees.  If called from block-parsing code, the caller must
 * match { before and } after.
 */
JSParseNode *
Parser::statements()
{
    JSParseNode *pn, *pn2, *saveBlock;
    TokenKind tt;

    JS_CHECK_RECURSION(context, return NULL);

    pn = ListNode::create(tc);
    if (!pn)
        return NULL;
    pn->pn_type = TOK_LC;
    pn->makeEmpty();
    pn->pn_blockid = tc->blockid();
    saveBlock = tc->blockNode;
    tc->blockNode = pn;

    bool inDirectivePrologue = tc->atBodyLevel();
    tokenStream.setOctalCharacterEscape(false);
    for (;;) {
        tt = tokenStream.peekToken(TSF_OPERAND);
        if (tt <= TOK_EOF || tt == TOK_RC) {
            if (tt == TOK_ERROR) {
                if (tokenStream.isEOF())
                    tokenStream.setUnexpectedEOF();
                return NULL;
            }
            break;
        }
        pn2 = statement();
        if (!pn2) {
            if (tokenStream.isEOF())
                tokenStream.setUnexpectedEOF();
            return NULL;
        }

        if (inDirectivePrologue && !recognizeDirectivePrologue(pn2, &inDirectivePrologue))
            return NULL;

        if (pn2->pn_type == TOK_FUNCTION) {
            /*
             * PNX_FUNCDEFS notifies the emitter that the block contains body-
             * level function definitions that should be processed before the
             * rest of nodes.
             *
             * TCF_HAS_FUNCTION_STMT is for the TOK_LC case in Statement. It
             * is relevant only for function definitions not at body-level,
             * which we call function statements.
             */
            if (tc->atBodyLevel()) {
                pn->pn_xflags |= PNX_FUNCDEFS;
            } else {
                tc->flags |= TCF_HAS_FUNCTION_STMT;
                /* Function statements extend the Call object at runtime. */
                tc->noteHasExtensibleScope();
            }
        }
        pn->append(pn2);
    }

    /*
     * Handle the case where there was a let declaration under this block.  If
     * it replaced tc->blockNode with a new block node then we must refresh pn
     * and then restore tc->blockNode.
     */
    if (tc->blockNode != pn)
        pn = tc->blockNode;
    tc->blockNode = saveBlock;

    pn->pn_pos.end = tokenStream.currentToken().pos.end;
    return pn;
}

JSParseNode *
Parser::condition()
{
    JSParseNode *pn;

    MUST_MATCH_TOKEN(TOK_LP, JSMSG_PAREN_BEFORE_COND);
    pn = parenExpr();
    if (!pn)
        return NULL;
    MUST_MATCH_TOKEN(TOK_RP, JSMSG_PAREN_AFTER_COND);

    /* Check for (a = b) and warn about possible (a == b) mistype. */
    if (pn->pn_type == TOK_ASSIGN &&
        pn->pn_op == JSOP_NOP &&
        !pn->pn_parens &&
        !reportErrorNumber(NULL, JSREPORT_WARNING | JSREPORT_STRICT, JSMSG_EQUAL_AS_ASSIGN, "")) {
        return NULL;
    }
    return pn;
}

static JSBool
MatchLabel(JSContext *cx, TokenStream *ts, JSParseNode *pn)
{
    JSAtom *label;
    TokenKind tt;

    tt = ts->peekTokenSameLine(TSF_OPERAND);
    if (tt == TOK_ERROR)
        return JS_FALSE;
    if (tt == TOK_NAME) {
        (void) ts->getToken();
        label = ts->currentToken().t_atom;
    } else {
        label = NULL;
    }
    pn->pn_atom = label;
    return JS_TRUE;
}

/*
 * Define a let-variable in a block, let-expression, or comprehension scope. tc
 * must already be in such a scope.
 *
 * Throw a SyntaxError if 'atom' is an invalid name. Otherwise create a
 * property for the new variable on the block object, tc->blockChain();
 * populate data->pn->pn_{op,cookie,defn,dflags}; and stash a pointer to
 * data->pn in a slot of the block object.
 */
static JSBool
BindLet(JSContext *cx, BindData *data, JSAtom *atom, JSTreeContext *tc)
{
    JSParseNode *pn;
    JSObject *blockObj;
    jsint n;

    /*
     * Body-level 'let' is the same as 'var' currently -- this may change in a
     * successor standard to ES5 that specifies 'let'.
     */
    JS_ASSERT(!tc->atBodyLevel());

    pn = data->pn;
    if (!CheckStrictBinding(cx, tc, atom, pn))
        return false;

    blockObj = tc->blockChain();
    JSDefinition *dn = tc->decls.lookupFirst(atom);
    if (dn && dn->pn_blockid == tc->blockid()) {
        JSAutoByteString name;
        if (js_AtomToPrintableString(cx, atom, &name)) {
            ReportCompileErrorNumber(cx, TS(tc->parser), pn,
                                     JSREPORT_ERROR, JSMSG_REDECLARED_VAR,
                                     dn->isConst() ? js_const_str : js_variable_str,
                                     name.ptr());
        }
        return false;
    }

    n = OBJ_BLOCK_COUNT(cx, blockObj);
    if (n == JS_BIT(16)) {
        ReportCompileErrorNumber(cx, TS(tc->parser), pn,
                                 JSREPORT_ERROR, data->let.overflow);
        return false;
    }

    /*
     * Pass push = true to Define so it pushes an ale ahead of any outer scope.
     * This is balanced by PopStatement, defined immediately below.
     */
    if (!Define(pn, atom, tc, true))
        return false;

    /*
     * Assign block-local index to pn->pn_cookie right away, encoding it as an
     * upvar cookie whose skip tells the current static level. The emitter will
     * adjust the node's slot based on its stack depth model -- and, for global
     * and eval code, Compiler::compileScript will adjust the slot again to
     * include script->nfixed.
     */
    pn->pn_op = JSOP_GETLOCAL;
    pn->pn_cookie.set(tc->staticLevel, uint16(n));
    pn->pn_dflags |= PND_LET | PND_BOUND;

    /*
     * Define the let binding's property before storing pn in the the binding's
     * slot indexed by n off the class-reserved slot base.
     */
    const Shape *shape = blockObj->defineBlockVariable(cx, ATOM_TO_JSID(atom), n);
    if (!shape)
        return false;

    /*
     * Store pn temporarily in what would be shape-mapped slots in a cloned
     * block object (once the prototype's final population is known, after all
     * 'let' bindings for this block have been parsed). We free these slots in
     * jsemit.cpp:EmitEnterBlock so they don't tie up unused space in the so-
     * called "static" prototype Block.
     */
    blockObj->setSlot(shape->slot, PrivateValue(pn));
    return true;
}

static void
PopStatement(JSTreeContext *tc)
{
    JSStmtInfo *stmt = tc->topStmt;

    if (stmt->flags & SIF_SCOPE) {
        JSObject *obj = stmt->blockBox->object;
        JS_ASSERT(!obj->isClonedBlock());

        for (Shape::Range r = obj->lastProperty()->all(); !r.empty(); r.popFront()) {
            JSAtom *atom = JSID_TO_ATOM(r.front().propid);

            /* Beware the empty destructuring dummy. */
            if (atom == tc->parser->context->runtime->atomState.emptyAtom)
                continue;
            tc->decls.remove(atom);
        }
    }
    js_PopStatement(tc);
}

static inline bool
OuterLet(JSTreeContext *tc, JSStmtInfo *stmt, JSAtom *atom)
{
    while (stmt->downScope) {
        stmt = js_LexicalLookup(tc, atom, NULL, stmt->downScope);
        if (!stmt)
            return false;
        if (stmt->type == STMT_BLOCK)
            return true;
    }
    return false;
}

/*
 * If we are generating global or eval-called-from-global code, bind a "gvar"
 * here, as soon as possible. The JSOP_GETGVAR, etc., ops speed up interpreted
 * global variable access by memoizing name-to-slot mappings during execution
 * of the script prolog (via JSOP_DEFVAR/JSOP_DEFCONST). If the memoization
 * can't be done due to a pre-existing property of the same name as the var or
 * const but incompatible attributes/getter/setter/etc, these ops devolve to
 * JSOP_NAME, etc.
 *
 * For now, don't try to lookup eval frame variables at compile time. This is
 * sub-optimal: we could handle eval-called-from-global-code gvars since eval
 * gets its own script and frame. The eval-from-function-code case is harder,
 * since functions do not atomize gvars and then reserve their atom indexes as
 * stack frame slots.
 */
static bool
DefineGlobal(JSParseNode *pn, JSCodeGenerator *cg, JSAtom *atom)
{
    GlobalScope *globalScope = cg->compiler()->globalScope;
    JSObject *globalObj = globalScope->globalObj;

    if (!cg->compileAndGo() || !globalObj || cg->compilingForEval())
        return true;

    AtomIndexAddPtr p = globalScope->names.lookupForAdd(atom);
    if (!p) {
        JSContext *cx = cg->parser->context;

        JSObject *holder;
        JSProperty *prop;
        if (!globalObj->lookupProperty(cx, ATOM_TO_JSID(atom), &holder, &prop))
            return false;

        JSFunctionBox *funbox = (pn->pn_type == TOK_FUNCTION) ? pn->pn_funbox : NULL;

        GlobalScope::GlobalDef def;
        if (prop) {
            /*
             * A few cases where we don't bother aggressively caching:
             *   1) Function value changes.
             *   2) Configurable properties.
             *   3) Properties without slots, or with getters/setters.
             */
            const Shape *shape = (const Shape *)prop;
            if (funbox ||
                globalObj != holder ||
                shape->configurable() ||
                !shape->hasSlot() ||
                !shape->hasDefaultGetterOrIsMethod() ||
                !shape->hasDefaultSetter()) {
                return true;
            }
            
            def = GlobalScope::GlobalDef(shape->slot);
        } else {
            def = GlobalScope::GlobalDef(atom, funbox);
        }

        if (!globalScope->defs.append(def))
            return false;

        jsatomid index = globalScope->names.count();
        if (!globalScope->names.add(p, atom, index))
            return false;

        JS_ASSERT(index == globalScope->defs.length() - 1);
    } else {
        /*
         * Functions can be redeclared, and the last one takes effect. Check
         * for this and make sure to rewrite the definition.
         *
         * Note: This could overwrite an existing variable declaration, for
         * example:
         *   var c = []
         *   function c() { }
         *
         * This rewrite is allowed because the function will be statically
         * hoisted to the top of the script, and the |c = []| will just
         * overwrite it at runtime.
         */
        if (pn->pn_type == TOK_FUNCTION) {
            JS_ASSERT(pn->pn_arity = PN_FUNC);
            jsatomid index = p.value();
            globalScope->defs[index].funbox = pn->pn_funbox;
        }
    }

    pn->pn_dflags |= PND_GVAR;

    return true;
}

static bool
BindTopLevelVar(JSContext *cx, BindData *data, JSParseNode *pn, JSTreeContext *tc)
{
    JS_ASSERT(pn->pn_op == JSOP_NAME);
    JS_ASSERT(!tc->inFunction());

    /* There's no need to optimize bindings if we're not compiling code. */
    if (!tc->compiling())
        return true;

    /*
     * Bindings at top level in eval code aren't like bindings at top level in
     * regular code, and we must handle them specially.
     */
    if (tc->parser->callerFrame) {
        /*
         * If the eval code is not strict mode code, such bindings are created
         * from scratch in the the caller's environment (if the eval is direct)
         * or in the global environment (if the eval is indirect) -- and they
         * can be deleted.  Therefore we can't bind early.
         */
        if (!tc->inStrictMode())
            return true;

        /*
         * But if the eval code is strict mode code, bindings are added to a
         * new environment specifically for that eval code's compilation, and
         * they can't be deleted.  Thus strict mode eval code does not affect
         * the caller's environment, and we can bind such names early.  (But
         * note: strict mode eval code can still affect the global environment
         * by performing an indirect eval of non-strict mode code.)
         *
         * However, optimizing such bindings requires either precarious
         * type-punning or, ideally, a new kind of Call object specifically for
         * strict mode eval frames.  Further, strict mode eval is not (yet)
         * common.  So for now (until we rewrite the scope chain to not use
         * objects?) just disable optimizations for top-level names in eval
         * code.
         */
        return true;
    }

    if (pn->pn_dflags & PND_CONST)
        return true;

    /*
     * If this is a global variable, we're compile-and-go, and a global object
     * is present, try to bake in either an already available slot or a
     * predicted slot that will be defined after compiling is completed.
     */
    return DefineGlobal(pn, tc->asCodeGenerator(), pn->pn_atom);
}

static bool
BindFunctionLocal(JSContext *cx, BindData *data, MultiDeclRange &mdl, JSTreeContext *tc)
{
    JS_ASSERT(tc->inFunction());

    JSParseNode *pn = data->pn;
    JSAtom *name = pn->pn_atom;

    /*
     * Don't create a local variable with the name 'arguments', per ECMA-262.
     * Instead, 'var arguments' always restates that predefined binding of the
     * lexical environment for function activations. Assignments to arguments
     * must be handled specially -- see NoteLValue.
     */
    if (name == cx->runtime->atomState.argumentsAtom) {
        pn->pn_op = JSOP_ARGUMENTS;
        pn->pn_dflags |= PND_BOUND;
        return true;
    }

    BindingKind kind = tc->bindings.lookup(cx, name, NULL);
    if (kind == NONE) {
        /*
         * Property not found in current variable scope: we have not seen this
         * variable before, so bind a new local variable for it. Any locals
         * declared in a with statement body are handled at runtime, by script
         * prolog JSOP_DEFVAR opcodes generated for global and heavyweight-
         * function-local vars.
         */
        kind = (data->op == JSOP_DEFCONST) ? CONSTANT : VARIABLE;

        if (!BindLocalVariable(cx, tc, pn, kind))
            return false;
        pn->pn_op = JSOP_GETLOCAL;
        return true;
    }

    if (kind == ARGUMENT) {
        JS_ASSERT(tc->inFunction());
        JS_ASSERT(!mdl.empty() && mdl.front()->kind() == JSDefinition::ARG);
    } else {
        JS_ASSERT(kind == VARIABLE || kind == CONSTANT);
    }

    return true;
}

static JSBool
BindVarOrConst(JSContext *cx, BindData *data, JSAtom *atom, JSTreeContext *tc)
{
    JSParseNode *pn = data->pn;

    /* Default best op for pn is JSOP_NAME; we'll try to improve below. */
    pn->pn_op = JSOP_NAME;

    if (!CheckStrictBinding(cx, tc, atom, pn))
        return false;

    JSStmtInfo *stmt = js_LexicalLookup(tc, atom, NULL);

    if (stmt && stmt->type == STMT_WITH) {
        data->fresh = false;
        pn->pn_dflags |= PND_DEOPTIMIZED;
        tc->noteMightAliasLocals();
        return true;
    }

    MultiDeclRange mdl = tc->decls.lookupMulti(atom);
    JSOp op = data->op;

    if (stmt || !mdl.empty()) {
        JSDefinition *dn = mdl.empty() ? NULL : mdl.front();
        JSDefinition::Kind dn_kind = dn ? dn->kind() : JSDefinition::VAR;

        if (dn_kind == JSDefinition::ARG) {
            JSAutoByteString name;
            if (!js_AtomToPrintableString(cx, atom, &name))
                return JS_FALSE;

            if (op == JSOP_DEFCONST) {
                ReportCompileErrorNumber(cx, TS(tc->parser), pn,
                                         JSREPORT_ERROR, JSMSG_REDECLARED_PARAM,
                                         name.ptr());
                return JS_FALSE;
            }
            if (!ReportCompileErrorNumber(cx, TS(tc->parser), pn,
                                          JSREPORT_WARNING | JSREPORT_STRICT,
                                          JSMSG_VAR_HIDES_ARG, name.ptr())) {
                return JS_FALSE;
            }
        } else {
            bool error = (op == JSOP_DEFCONST ||
                          dn_kind == JSDefinition::CONST ||
                          (dn_kind == JSDefinition::LET &&
                           (stmt->type != STMT_CATCH || OuterLet(tc, stmt, atom))));

            if (cx->hasStrictOption()
                ? op != JSOP_DEFVAR || dn_kind != JSDefinition::VAR
                : error) {
                JSAutoByteString name;
                if (!js_AtomToPrintableString(cx, atom, &name) ||
                    !ReportCompileErrorNumber(cx, TS(tc->parser), pn,
                                              !error
                                              ? JSREPORT_WARNING | JSREPORT_STRICT
                                              : JSREPORT_ERROR,
                                              JSMSG_REDECLARED_VAR,
                                              JSDefinition::kindString(dn_kind),
                                              name.ptr())) {
                    return JS_FALSE;
                }
            }
        }
    }

    if (mdl.empty()) {
        if (!Define(pn, atom, tc))
            return JS_FALSE;
    } else {
        /*
         * A var declaration never recreates an existing binding, it restates
         * it and possibly reinitializes its value. Beware that if pn becomes a
         * use of |mdl.defn()|, and if we have an initializer for this var or
         * const (typically a const would ;-), then pn must be rewritten into a
         * TOK_ASSIGN node. See Variables, further below.
         *
         * A case such as let (x = 1) { var x = 2; print(x); } is even harder.
         * There the x definition is hoisted but the x = 2 assignment mutates
         * the block-local binding of x.
         */
        JSDefinition *dn = mdl.front();

        data->fresh = false;

        if (!pn->pn_used) {
            /* Make pnu be a fresh name node that uses dn. */
            JSParseNode *pnu = pn;

            if (pn->pn_defn) {
                pnu = NameNode::create(atom, tc);
                if (!pnu)
                    return JS_FALSE;
            }

            LinkUseToDef(pnu, dn, tc);
            pnu->pn_op = JSOP_NAME;
        }

        /* Find the first non-let binding of this atom. */
        while (dn->kind() == JSDefinition::LET) {
            mdl.popFront();
            if (mdl.empty())
                break;
            dn = mdl.front();
        }

        if (dn) {
            JS_ASSERT_IF(data->op == JSOP_DEFCONST,
                         dn->kind() == JSDefinition::CONST);
            return JS_TRUE;
        }

        /*
         * A var or const that is shadowed by one or more let bindings of the
         * same name, but that has not been declared until this point, must be
         * hoisted above the let bindings.
         */
        if (!pn->pn_defn) {
            if (tc->lexdeps->lookup(atom)) {
                tc->lexdeps->remove(atom);
            } else {
                JSParseNode *pn2 = NameNode::create(atom, tc);
                if (!pn2)
                    return JS_FALSE;

                /* The token stream may be past the location for pn. */
                pn2->pn_type = TOK_NAME;
                pn2->pn_pos = pn->pn_pos;
                pn = pn2;
            }
            pn->pn_op = JSOP_NAME;
        }

        if (!tc->decls.addHoist(atom, (JSDefinition *) pn))
            return JS_FALSE;
        pn->pn_defn = true;
        pn->pn_dflags &= ~PND_PLACEHOLDER;
    }

    if (data->op == JSOP_DEFCONST)
        pn->pn_dflags |= PND_CONST;

    if (tc->inFunction())
        return BindFunctionLocal(cx, data, mdl, tc);

    return BindTopLevelVar(cx, data, pn, tc);
}

static bool
MakeSetCall(JSContext *cx, JSParseNode *pn, JSTreeContext *tc, uintN msg)
{
    JS_ASSERT(pn->pn_arity == PN_LIST);
    JS_ASSERT(pn->pn_op == JSOP_CALL || pn->pn_op == JSOP_EVAL ||
              pn->pn_op == JSOP_FUNCALL || pn->pn_op == JSOP_FUNAPPLY);
    if (!ReportStrictModeError(cx, TS(tc->parser), tc, pn, msg))
        return false;

    JSParseNode *pn2 = pn->pn_head;
    if (pn2->pn_type == TOK_FUNCTION && (pn2->pn_funbox->tcflags & TCF_GENEXP_LAMBDA)) {
        ReportCompileErrorNumber(cx, TS(tc->parser), pn, JSREPORT_ERROR, msg);
        return false;
    }
    pn->pn_xflags |= PNX_SETCALL;
    return true;
}

static void
NoteLValue(JSContext *cx, JSParseNode *pn, JSTreeContext *tc, uintN dflag = PND_ASSIGNED)
{
    if (pn->pn_used) {
        JSDefinition *dn = pn->pn_lexdef;

        /*
         * Save the win of PND_INITIALIZED if we can prove 'var x;' and 'x = y'
         * occur as direct kids of the same block with no forward refs to x.
         */
        if (!(dn->pn_dflags & (PND_INITIALIZED | PND_CONST | PND_PLACEHOLDER)) &&
            dn->isBlockChild() &&
            pn->isBlockChild() &&
            dn->pn_blockid == pn->pn_blockid &&
            dn->pn_pos.end <= pn->pn_pos.begin &&
            dn->dn_uses == pn) {
            dflag = PND_INITIALIZED;
        }

        dn->pn_dflags |= dflag;

        if (dn->pn_cookie.isFree() || dn->frameLevel() < tc->staticLevel)
            tc->flags |= TCF_FUN_SETS_OUTER_NAME;
    }

    pn->pn_dflags |= dflag;

    /*
     * Both arguments and the enclosing function's name are immutable bindings
     * in ES5, so assignments to them must do nothing or throw a TypeError
     * depending on code strictness.  Assignment to arguments is a syntax error
     * in strict mode and thus cannot happen.  Outside strict mode, we optimize
     * away assignment to the function name.  For assignment to function name
     * to fail in strict mode, we must have a binding for it in the scope
     * chain; we ensure this happens by making such functions heavyweight.
     */
    JSAtom *lname = pn->pn_atom;
    if (lname == cx->runtime->atomState.argumentsAtom) {
        tc->flags |= TCF_FUN_HEAVYWEIGHT;
        tc->countArgumentsUse(pn);
    } else if (tc->inFunction() && lname == tc->fun()->atom) {
        tc->flags |= TCF_FUN_HEAVYWEIGHT;
    }
}

#if JS_HAS_DESTRUCTURING

static JSBool
BindDestructuringVar(JSContext *cx, BindData *data, JSParseNode *pn,
                     JSTreeContext *tc)
{
    JSAtom *atom;

    /*
     * Destructuring is a form of assignment, so just as for an initialized
     * simple variable, we must check for assignment to 'arguments' and flag
     * the enclosing function (if any) as heavyweight.
     */
    JS_ASSERT(pn->pn_type == TOK_NAME);
    atom = pn->pn_atom;
    if (atom == cx->runtime->atomState.argumentsAtom)
        tc->flags |= TCF_FUN_HEAVYWEIGHT;

    data->pn = pn;
    if (!data->binder(cx, data, atom, tc))
        return JS_FALSE;

    /*
     * Select the appropriate name-setting opcode, respecting eager selection
     * done by the data->binder function.
     */
    if (pn->pn_dflags & PND_BOUND) {
        JS_ASSERT(!(pn->pn_dflags & PND_GVAR));
        pn->pn_op = (pn->pn_op == JSOP_ARGUMENTS)
                    ? JSOP_SETNAME
                    : JSOP_SETLOCAL;
    } else {
        pn->pn_op = (data->op == JSOP_DEFCONST)
                    ? JSOP_SETCONST
                    : JSOP_SETNAME;
    }

    if (data->op == JSOP_DEFCONST)
        pn->pn_dflags |= PND_CONST;

    NoteLValue(cx, pn, tc, PND_INITIALIZED);
    return JS_TRUE;
}

/*
 * Here, we are destructuring {... P: Q, ...} = R, where P is any id, Q is any
 * LHS expression except a destructuring initialiser, and R is on the stack.
 * Because R is already evaluated, the usual LHS-specialized bytecodes won't
 * work.  After pushing R[P] we need to evaluate Q's "reference base" QB and
 * then push its property name QN.  At this point the stack looks like
 *
 *   [... R, R[P], QB, QN]
 *
 * We need to set QB[QN] = R[P].  This is a job for JSOP_ENUMELEM, which takes
 * its operands with left-hand side above right-hand side:
 *
 *   [rval, lval, xval]
 *
 * and pops all three values, setting lval[xval] = rval.  But we cannot select
 * JSOP_ENUMELEM yet, because the LHS may turn out to be an arg or local var,
 * which can be optimized further.  So we select JSOP_SETNAME.
 */
static JSBool
BindDestructuringLHS(JSContext *cx, JSParseNode *pn, JSTreeContext *tc)
{
    switch (pn->pn_type) {
      case TOK_NAME:
        NoteLValue(cx, pn, tc);
        /* FALL THROUGH */

      case TOK_DOT:
      case TOK_LB:
        /*
         * We may be called on a name node that has already been specialized,
         * in the very weird and ECMA-262-required "for (var [x] = i in o) ..."
         * case. See bug 558633.
         */
        if (!(js_CodeSpec[pn->pn_op].format & JOF_SET))
            pn->pn_op = JSOP_SETNAME;
        break;

      case TOK_LP:
        if (!MakeSetCall(cx, pn, tc, JSMSG_BAD_LEFTSIDE_OF_ASS))
            return JS_FALSE;
        break;

#if JS_HAS_XML_SUPPORT
      case TOK_UNARYOP:
        if (pn->pn_op == JSOP_XMLNAME) {
            pn->pn_op = JSOP_BINDXMLNAME;
            break;
        }
        /* FALL THROUGH */
#endif

      default:
        ReportCompileErrorNumber(cx, TS(tc->parser), pn,
                                 JSREPORT_ERROR, JSMSG_BAD_LEFTSIDE_OF_ASS);
        return JS_FALSE;
    }

    return JS_TRUE;
}

/*
 * Destructuring patterns can appear in two kinds of contexts:
 *
 * - assignment-like: assignment expressions and |for| loop heads.  In
 *   these cases, the patterns' property value positions can be
 *   arbitrary lvalue expressions; the destructuring is just a fancy
 *   assignment.
 *
 * - declaration-like: |var| and |let| declarations, functions' formal
 *   parameter lists, |catch| clauses, and comprehension tails.  In
 *   these cases, the patterns' property value positions must be
 *   simple names; the destructuring defines them as new variables.
 *
 * In both cases, other code parses the pattern as an arbitrary
 * primaryExpr, and then, here in CheckDestructuring, verify that the
 * tree is a valid destructuring expression.
 *
 * In assignment-like contexts, we parse the pattern with the
 * TCF_DECL_DESTRUCTURING flag clear, so the lvalue expressions in the
 * pattern are parsed normally.  primaryExpr links variable references
 * into the appropriate use chains; creates placeholder definitions;
 * and so on.  CheckDestructuring is called with |data| NULL (since we
 * won't be binding any new names), and we specialize lvalues as
 * appropriate.
 *
 * In declaration-like contexts, the normal variable reference
 * processing would just be an obstruction, because we're going to
 * define the names that appear in the property value positions as new
 * variables anyway.  In this case, we parse the pattern with
 * TCF_DECL_DESTRUCTURING set, which directs primaryExpr to leave
 * whatever name nodes it creates unconnected.  Then, here in
 * CheckDestructuring, we require the pattern's property value
 * positions to be simple names, and define them as appropriate to the
 * context.  For these calls, |data| points to the right sort of
 * BindData.
 *
 * See also UndominateInitializers, immediately below. If you change
 * either of these functions, you might have to change the other to
 * match.
 */
static bool
CheckDestructuring(JSContext *cx, BindData *data, JSParseNode *left, JSTreeContext *tc)
{
    bool ok;

    if (left->pn_type == TOK_ARRAYCOMP) {
        ReportCompileErrorNumber(cx, TS(tc->parser), left, JSREPORT_ERROR,
                                 JSMSG_ARRAY_COMP_LEFTSIDE);
        return false;
    }

    if (left->pn_type == TOK_RB) {
        for (JSParseNode *pn = left->pn_head; pn; pn = pn->pn_next) {
            /* Nullary comma is an elision; binary comma is an expression.*/
            if (pn->pn_type != TOK_COMMA || pn->pn_arity != PN_NULLARY) {
                if (pn->pn_type == TOK_RB || pn->pn_type == TOK_RC) {
                    ok = CheckDestructuring(cx, data, pn, tc);
                } else {
                    if (data) {
                        if (pn->pn_type != TOK_NAME) {
                            ReportCompileErrorNumber(cx, TS(tc->parser), pn, JSREPORT_ERROR,
                                                     JSMSG_NO_VARIABLE_NAME);
                            return false;
                        }
                        ok = BindDestructuringVar(cx, data, pn, tc);
                    } else {
                        ok = BindDestructuringLHS(cx, pn, tc);
                    }
                }
                if (!ok)
                    return false;
            }
        }
    } else {
        JS_ASSERT(left->pn_type == TOK_RC);
        for (JSParseNode *pair = left->pn_head; pair; pair = pair->pn_next) {
            JS_ASSERT(pair->pn_type == TOK_COLON);
            JSParseNode *pn = pair->pn_right;

            if (pn->pn_type == TOK_RB || pn->pn_type == TOK_RC) {
                ok = CheckDestructuring(cx, data, pn, tc);
            } else if (data) {
                if (pn->pn_type != TOK_NAME) {
                    ReportCompileErrorNumber(cx, TS(tc->parser), pn, JSREPORT_ERROR,
                                             JSMSG_NO_VARIABLE_NAME);
                    return false;
                }
                ok = BindDestructuringVar(cx, data, pn, tc);
            } else {
                ok = BindDestructuringLHS(cx, pn, tc);
            }
            if (!ok)
                return false;
        }
    }

    /*
     * The catch/finally handler implementation in the interpreter assumes
     * that any operation that introduces a new scope (like a "let" or "with"
     * block) increases the stack depth. This way, it is possible to restore
     * the scope chain based on stack depth of the handler alone. "let" with
     * an empty destructuring pattern like in
     *
     *   let [] = 1;
     *
     * would violate this assumption as the there would be no let locals to
     * store on the stack. To satisfy it we add an empty property to such
     * blocks so that OBJ_BLOCK_COUNT(cx, blockObj), which gives the number of
     * slots, would be always positive.
     *
     * Note that we add such a property even if the block has locals due to
     * later let declarations in it. We optimize for code simplicity here,
     * not the fastest runtime performance with empty [] or {}.
     */
    if (data &&
        data->binder == BindLet &&
        OBJ_BLOCK_COUNT(cx, tc->blockChain()) == 0 &&
        !DefineNativeProperty(cx, tc->blockChain(),
                              ATOM_TO_JSID(cx->runtime->atomState.emptyAtom),
                              UndefinedValue(), NULL, NULL,
                              JSPROP_ENUMERATE | JSPROP_PERMANENT,
                              Shape::HAS_SHORTID, 0)) {
        return false;
    }

    return true;
}

/*
 * Extend the pn_pos.end source coordinate of each name in a destructuring
 * binding such as
 *
 *   var [x, y] = [function () y, 42];
 *
 * to cover the entire initializer, so that the initialized bindings do not
 * appear to dominate any closures in the initializer. See bug 496134.
 *
 * The quick-and-dirty dominance computation in Parser::setFunctionKinds is not
 * very precise. With one-pass SSA construction from structured source code
 * (see "Single-Pass Generation of Static Single Assignment Form for Structured
 * Languages", Brandis and Mössenböck), we could do much better.
 *
 * See CheckDestructuring, immediately above. If you change either of these
 * functions, you might have to change the other to match.
 */
static void
UndominateInitializers(JSParseNode *left, const TokenPtr &end, JSTreeContext *tc)
{
    if (left->pn_type == TOK_RB) {
        for (JSParseNode *pn = left->pn_head; pn; pn = pn->pn_next) {
            /* Nullary comma is an elision; binary comma is an expression.*/
            if (pn->pn_type != TOK_COMMA || pn->pn_arity != PN_NULLARY) {
                if (pn->pn_type == TOK_RB || pn->pn_type == TOK_RC)
                    UndominateInitializers(pn, end, tc);
                else
                    pn->pn_pos.end = end;
            }
        }
    } else {
        JS_ASSERT(left->pn_type == TOK_RC);

        for (JSParseNode *pair = left->pn_head; pair; pair = pair->pn_next) {
            JS_ASSERT(pair->pn_type == TOK_COLON);
            JSParseNode *pn = pair->pn_right;
            if (pn->pn_type == TOK_RB || pn->pn_type == TOK_RC)
                UndominateInitializers(pn, end, tc);
            else
                pn->pn_pos.end = end;
        }
    }
}

JSParseNode *
Parser::destructuringExpr(BindData *data, TokenKind tt)
{
    JSParseNode *pn;

    tc->flags |= TCF_DECL_DESTRUCTURING;
    pn = primaryExpr(tt, JS_FALSE);
    tc->flags &= ~TCF_DECL_DESTRUCTURING;
    if (!pn)
        return NULL;
    if (!CheckDestructuring(context, data, pn, tc))
        return NULL;
    return pn;
}

/*
 * Currently used only #if JS_HAS_DESTRUCTURING, in Statement's TOK_FOR case.
 * This function assumes the cloned tree is for use in the same statement and
 * binding context as the original tree.
 */
static JSParseNode *
CloneParseTree(JSParseNode *opn, JSTreeContext *tc)
{
    JS_CHECK_RECURSION(tc->parser->context, return NULL);

    JSParseNode *pn, *pn2, *opn2;

    pn = NewOrRecycledNode(tc);
    if (!pn)
        return NULL;
    pn->pn_type = opn->pn_type;
    pn->pn_pos = opn->pn_pos;
    pn->pn_op = opn->pn_op;
    pn->pn_used = opn->pn_used;
    pn->pn_defn = opn->pn_defn;
    pn->pn_arity = opn->pn_arity;
    pn->pn_parens = opn->pn_parens;

    switch (pn->pn_arity) {
#define NULLCHECK(e)    JS_BEGIN_MACRO if (!(e)) return NULL; JS_END_MACRO

      case PN_FUNC:
        NULLCHECK(pn->pn_funbox =
                  tc->parser->newFunctionBox(opn->pn_funbox->object, pn, tc));
        NULLCHECK(pn->pn_body = CloneParseTree(opn->pn_body, tc));
        pn->pn_cookie = opn->pn_cookie;
        pn->pn_dflags = opn->pn_dflags;
        pn->pn_blockid = opn->pn_blockid;
        break;

      case PN_LIST:
        pn->makeEmpty();
        for (opn2 = opn->pn_head; opn2; opn2 = opn2->pn_next) {
            NULLCHECK(pn2 = CloneParseTree(opn2, tc));
            pn->append(pn2);
        }
        pn->pn_xflags = opn->pn_xflags;
        break;

      case PN_TERNARY:
        NULLCHECK(pn->pn_kid1 = CloneParseTree(opn->pn_kid1, tc));
        NULLCHECK(pn->pn_kid2 = CloneParseTree(opn->pn_kid2, tc));
        NULLCHECK(pn->pn_kid3 = CloneParseTree(opn->pn_kid3, tc));
        break;

      case PN_BINARY:
        NULLCHECK(pn->pn_left = CloneParseTree(opn->pn_left, tc));
        if (opn->pn_right != opn->pn_left)
            NULLCHECK(pn->pn_right = CloneParseTree(opn->pn_right, tc));
        else
            pn->pn_right = pn->pn_left;
        pn->pn_pval = opn->pn_pval;
        pn->pn_iflags = opn->pn_iflags;
        break;

      case PN_UNARY:
        NULLCHECK(pn->pn_kid = CloneParseTree(opn->pn_kid, tc));
        pn->pn_num = opn->pn_num;
        pn->pn_hidden = opn->pn_hidden;
        break;

      case PN_NAME:
        // PN_NAME could mean several arms in pn_u, so copy the whole thing.
        pn->pn_u = opn->pn_u;
        if (opn->pn_used) {
            /*
             * The old name is a use of its pn_lexdef. Make the clone also be a
             * use of that definition.
             */
            JSDefinition *dn = pn->pn_lexdef;

            pn->pn_link = dn->dn_uses;
            dn->dn_uses = pn;
        } else if (opn->pn_expr) {
            NULLCHECK(pn->pn_expr = CloneParseTree(opn->pn_expr, tc));

            /*
             * If the old name is a definition, the new one has pn_defn set.
             * Make the old name a use of the new node.
             */
            if (opn->pn_defn) {
                opn->pn_defn = false;
                LinkUseToDef(opn, (JSDefinition *) pn, tc);
            }
        }
        break;

      case PN_NAMESET:
        pn->pn_names = opn->pn_names;
        NULLCHECK(pn->pn_tree = CloneParseTree(opn->pn_tree, tc));
        break;

      case PN_NULLARY:
        // Even PN_NULLARY may have data (apair for E4X -- what a botch).
        pn->pn_u = opn->pn_u;
        break;

#undef NULLCHECK
    }
    return pn;
}

#endif /* JS_HAS_DESTRUCTURING */

extern const char js_with_statement_str[];

static JSParseNode *
ContainsStmt(JSParseNode *pn, TokenKind tt)
{
    JSParseNode *pn2, *pnt;

    if (!pn)
        return NULL;
    if (PN_TYPE(pn) == tt)
        return pn;
    switch (pn->pn_arity) {
      case PN_LIST:
        for (pn2 = pn->pn_head; pn2; pn2 = pn2->pn_next) {
            pnt = ContainsStmt(pn2, tt);
            if (pnt)
                return pnt;
        }
        break;
      case PN_TERNARY:
        pnt = ContainsStmt(pn->pn_kid1, tt);
        if (pnt)
            return pnt;
        pnt = ContainsStmt(pn->pn_kid2, tt);
        if (pnt)
            return pnt;
        return ContainsStmt(pn->pn_kid3, tt);
      case PN_BINARY:
        /*
         * Limit recursion if pn is a binary expression, which can't contain a
         * var statement.
         */
        if (pn->pn_op != JSOP_NOP)
            return NULL;
        pnt = ContainsStmt(pn->pn_left, tt);
        if (pnt)
            return pnt;
        return ContainsStmt(pn->pn_right, tt);
      case PN_UNARY:
        if (pn->pn_op != JSOP_NOP)
            return NULL;
        return ContainsStmt(pn->pn_kid, tt);
      case PN_NAME:
        return ContainsStmt(pn->maybeExpr(), tt);
      case PN_NAMESET:
        return ContainsStmt(pn->pn_tree, tt);
      default:;
    }
    return NULL;
}

JSParseNode *
Parser::returnOrYield(bool useAssignExpr)
{
    TokenKind tt, tt2;
    JSParseNode *pn, *pn2;

    tt = tokenStream.currentToken().type;
    if (!tc->inFunction()) {
        reportErrorNumber(NULL, JSREPORT_ERROR, JSMSG_BAD_RETURN_OR_YIELD,
                          (tt == TOK_RETURN) ? js_return_str : js_yield_str);
        return NULL;
    }

    pn = UnaryNode::create(tc);
    if (!pn)
        return NULL;

#if JS_HAS_GENERATORS
    if (tt == TOK_YIELD) {
        /*
         * If we're within parens, we won't know if this is a generator expression until we see
         * a |for| token, so we have to delay flagging the current function.
         */
        if (tc->parenDepth == 0) {
            tc->flags |= TCF_FUN_IS_GENERATOR;
        } else {
            tc->yieldCount++;
            tc->yieldNode = pn;
        }
    }
#endif

    /* This is ugly, but we don't want to require a semicolon. */
    tt2 = tokenStream.peekTokenSameLine(TSF_OPERAND);
    if (tt2 == TOK_ERROR)
        return NULL;

    if (tt2 != TOK_EOF && tt2 != TOK_EOL && tt2 != TOK_SEMI && tt2 != TOK_RC
#if JS_HAS_GENERATORS
        && (tt != TOK_YIELD ||
            (tt2 != tt && tt2 != TOK_RB && tt2 != TOK_RP &&
             tt2 != TOK_COLON && tt2 != TOK_COMMA))
#endif
        ) {
        pn2 = useAssignExpr ? assignExpr() : expr();
        if (!pn2)
            return NULL;
#if JS_HAS_GENERATORS
        if (tt == TOK_RETURN)
#endif
            tc->flags |= TCF_RETURN_EXPR;
        pn->pn_pos.end = pn2->pn_pos.end;
        pn->pn_kid = pn2;
    } else {
#if JS_HAS_GENERATORS
        if (tt == TOK_RETURN)
#endif
            tc->flags |= TCF_RETURN_VOID;
    }

    if ((~tc->flags & (TCF_RETURN_EXPR | TCF_FUN_IS_GENERATOR)) == 0) {
        /* As in Python (see PEP-255), disallow return v; in generators. */
        ReportBadReturn(context, tc, pn, JSREPORT_ERROR,
                        JSMSG_BAD_GENERATOR_RETURN,
                        JSMSG_BAD_ANON_GENERATOR_RETURN);
        return NULL;
    }

    if (context->hasStrictOption() &&
        (~tc->flags & (TCF_RETURN_EXPR | TCF_RETURN_VOID)) == 0 &&
        !ReportBadReturn(context, tc, pn, JSREPORT_WARNING | JSREPORT_STRICT,
                         JSMSG_NO_RETURN_VALUE,
                         JSMSG_ANON_NO_RETURN_VALUE)) {
        return NULL;
    }

    return pn;
}

static JSParseNode *
PushLexicalScope(JSContext *cx, TokenStream *ts, JSTreeContext *tc,
                 JSStmtInfo *stmt)
{
    JSParseNode *pn;
    JSObject *obj;
    JSObjectBox *blockbox;

    pn = LexicalScopeNode::create(tc);
    if (!pn)
        return NULL;

    obj = js_NewBlockObject(cx);
    if (!obj)
        return NULL;

    blockbox = tc->parser->newObjectBox(obj);
    if (!blockbox)
        return NULL;

    js_PushBlockScope(tc, stmt, blockbox, -1);
    pn->pn_type = TOK_LEXICALSCOPE;
    pn->pn_op = JSOP_LEAVEBLOCK;
    pn->pn_objbox = blockbox;
    pn->pn_cookie.makeFree();
    pn->pn_dflags = 0;
    if (!GenerateBlockId(tc, stmt->blockid))
        return NULL;
    pn->pn_blockid = stmt->blockid;
    return pn;
}

#if JS_HAS_BLOCK_SCOPE

JSParseNode *
Parser::letBlock(JSBool statement)
{
    JSParseNode *pn, *pnblock, *pnlet;
    JSStmtInfo stmtInfo;

    JS_ASSERT(tokenStream.currentToken().type == TOK_LET);

    /* Create the let binary node. */
    pnlet = BinaryNode::create(tc);
    if (!pnlet)
        return NULL;

    MUST_MATCH_TOKEN(TOK_LP, JSMSG_PAREN_BEFORE_LET);

    /* This is a let block or expression of the form: let (a, b, c) .... */
    pnblock = PushLexicalScope(context, &tokenStream, tc, &stmtInfo);
    if (!pnblock)
        return NULL;
    pn = pnblock;
    pn->pn_expr = pnlet;

    pnlet->pn_left = variables(true);
    if (!pnlet->pn_left)
        return NULL;
    pnlet->pn_left->pn_xflags = PNX_POPVAR;

    MUST_MATCH_TOKEN(TOK_RP, JSMSG_PAREN_AFTER_LET);

    if (statement && !tokenStream.matchToken(TOK_LC, TSF_OPERAND)) {
        /*
         * Strict mode eliminates a grammar ambiguity with unparenthesized
         * LetExpressions in an ExpressionStatement. If followed immediately
         * by an arguments list, it's ambiguous whether the let expression
         * is the callee or the call is inside the let expression body.
         *
         * See bug 569464.
         */
        if (!ReportStrictModeError(context, &tokenStream, tc, pnlet,
                                   JSMSG_STRICT_CODE_LET_EXPR_STMT)) {
            return NULL;
        }

        /*
         * If this is really an expression in let statement guise, then we
         * need to wrap the TOK_LET node in a TOK_SEMI node so that we pop
         * the return value of the expression.
         */
        pn = UnaryNode::create(tc);
        if (!pn)
            return NULL;
        pn->pn_type = TOK_SEMI;
        pn->pn_num = -1;
        pn->pn_kid = pnblock;

        statement = JS_FALSE;
    }

    if (statement) {
        pnlet->pn_right = statements();
        if (!pnlet->pn_right)
            return NULL;
        MUST_MATCH_TOKEN(TOK_RC, JSMSG_CURLY_AFTER_LET);
    } else {
        /*
         * Change pnblock's opcode to the variant that propagates the last
         * result down after popping the block, and clear statement.
         */
        pnblock->pn_op = JSOP_LEAVEBLOCKEXPR;
        pnlet->pn_right = assignExpr();
        if (!pnlet->pn_right)
            return NULL;
    }

    PopStatement(tc);
    return pn;
}

#endif /* JS_HAS_BLOCK_SCOPE */

static bool
PushBlocklikeStatement(JSStmtInfo *stmt, JSStmtType type, JSTreeContext *tc)
{
    js_PushStatement(tc, stmt, type, -1);
    return GenerateBlockId(tc, stmt->blockid);
}

static JSParseNode *
NewBindingNode(JSAtom *atom, JSTreeContext *tc, bool let = false)
{
    JSParseNode *pn;
    AtomDefnPtr removal;

    if ((pn = tc->decls.lookupFirst(atom))) {
        JS_ASSERT(!pn->isPlaceholder());
    } else {
        removal = tc->lexdeps->lookup(atom);
        pn = removal ? removal.value() : NULL;
        JS_ASSERT_IF(pn, pn->isPlaceholder());
    }

    if (pn) {
        JS_ASSERT(pn->pn_defn);

        /*
         * A let binding at top level becomes a var before we get here, so if
         * pn and tc have the same blockid then that id must not be the bodyid.
         * If pn is a forward placeholder definition from the same or a higher
         * block then we claim it.
         */
        JS_ASSERT_IF(let && pn->pn_blockid == tc->blockid(),
                     pn->pn_blockid != tc->bodyid);

        if (pn->isPlaceholder() && pn->pn_blockid >= (let ? tc->blockid() : tc->bodyid)) {
            if (let)
                pn->pn_blockid = tc->blockid();

            tc->lexdeps->remove(removal);
            return pn;
        }
    }

    /* Make a new node for this declarator name (or destructuring pattern). */
    pn = NameNode::create(atom, tc);
    if (!pn)
        return NULL;

    if (atom == tc->parser->context->runtime->atomState.argumentsAtom)
        tc->countArgumentsUse(pn);

    return pn;
}

JSParseNode *
Parser::switchStatement()
{
    JSParseNode *pn5, *saveBlock;
    JSBool seenDefault = JS_FALSE;

    JSParseNode *pn = BinaryNode::create(tc);
    if (!pn)
        return NULL;
    MUST_MATCH_TOKEN(TOK_LP, JSMSG_PAREN_BEFORE_SWITCH);

    /* pn1 points to the switch's discriminant. */
    JSParseNode *pn1 = parenExpr();
    if (!pn1)
        return NULL;

    MUST_MATCH_TOKEN(TOK_RP, JSMSG_PAREN_AFTER_SWITCH);
    MUST_MATCH_TOKEN(TOK_LC, JSMSG_CURLY_BEFORE_SWITCH);

    /*
     * NB: we must push stmtInfo before calling GenerateBlockIdForStmtNode
     * because that function states tc->topStmt->blockid.
     */
    JSStmtInfo stmtInfo;
    js_PushStatement(tc, &stmtInfo, STMT_SWITCH, -1);

    /* pn2 is a list of case nodes. The default case has pn_left == NULL */
    JSParseNode *pn2 = ListNode::create(tc);
    if (!pn2)
        return NULL;
    pn2->makeEmpty();
    if (!GenerateBlockIdForStmtNode(pn2, tc))
        return NULL;
    saveBlock = tc->blockNode;
    tc->blockNode = pn2;

    TokenKind tt;
    while ((tt = tokenStream.getToken()) != TOK_RC) {
        JSParseNode *pn3;
        switch (tt) {
          case TOK_DEFAULT:
            if (seenDefault) {
                reportErrorNumber(NULL, JSREPORT_ERROR, JSMSG_TOO_MANY_DEFAULTS);
                return NULL;
            }
            seenDefault = JS_TRUE;
            /* FALL THROUGH */

          case TOK_CASE:
          {
            pn3 = BinaryNode::create(tc);
            if (!pn3)
                return NULL;
            if (tt == TOK_CASE) {
                pn3->pn_left = expr();
                if (!pn3->pn_left)
                    return NULL;
            }
            pn2->append(pn3);
            if (pn2->pn_count == JS_BIT(16)) {
                reportErrorNumber(NULL, JSREPORT_ERROR, JSMSG_TOO_MANY_CASES);
                return NULL;
            }
            break;
          }

          case TOK_ERROR:
            return NULL;

          default:
            reportErrorNumber(NULL, JSREPORT_ERROR, JSMSG_BAD_SWITCH);
            return NULL;
        }
        MUST_MATCH_TOKEN(TOK_COLON, JSMSG_COLON_AFTER_CASE);

        JSParseNode *pn4 = ListNode::create(tc);
        if (!pn4)
            return NULL;
        pn4->pn_type = TOK_LC;
        pn4->makeEmpty();
        while ((tt = tokenStream.peekToken(TSF_OPERAND)) != TOK_RC &&
               tt != TOK_CASE && tt != TOK_DEFAULT) {
            if (tt == TOK_ERROR)
                return NULL;
            pn5 = statement();
            if (!pn5)
                return NULL;
            pn4->pn_pos.end = pn5->pn_pos.end;
            pn4->append(pn5);
        }

        /* Fix the PN_LIST so it doesn't begin at the TOK_COLON. */
        if (pn4->pn_head)
            pn4->pn_pos.begin = pn4->pn_head->pn_pos.begin;
        pn3->pn_pos.end = pn4->pn_pos.end;
        pn3->pn_right = pn4;
    }

    /*
     * Handle the case where there was a let declaration in any case in
     * the switch body, but not within an inner block.  If it replaced
     * tc->blockNode with a new block node then we must refresh pn2 and
     * then restore tc->blockNode.
     */
    if (tc->blockNode != pn2)
        pn2 = tc->blockNode;
    tc->blockNode = saveBlock;
    PopStatement(tc);

    pn->pn_pos.end = pn2->pn_pos.end = tokenStream.currentToken().pos.end;
    pn->pn_left = pn1;
    pn->pn_right = pn2;
    return pn;
}

/*
 * Used by Parser::forStatement and comprehensionTail to clone the TARGET in
 *   for (var/const/let TARGET in EXPR)
 *
 * opn must be the pn_head of a node produced by Parser::variables, so its form
 * is known to be LHS = NAME | [LHS] | {id:LHS}.
 *
 * The cloned tree is for use only in the same statement and binding context as
 * the original tree.
 */
static JSParseNode *
CloneLeftHandSide(JSParseNode *opn, JSTreeContext *tc)
{
    JSParseNode *pn = NewOrRecycledNode(tc);
    if (!pn)
        return NULL;
    pn->pn_type = opn->pn_type;
    pn->pn_pos = opn->pn_pos;
    pn->pn_op = opn->pn_op;
    pn->pn_used = opn->pn_used;
    pn->pn_defn = opn->pn_defn;
    pn->pn_arity = opn->pn_arity;
    pn->pn_parens = opn->pn_parens;

#if JS_HAS_DESTRUCTURING
    if (opn->pn_arity == PN_LIST) {
        JS_ASSERT(opn->pn_type == TOK_RB || opn->pn_type == TOK_RC);
        pn->makeEmpty();
        for (JSParseNode *opn2 = opn->pn_head; opn2; opn2 = opn2->pn_next) {
            JSParseNode *pn2;
            if (opn->pn_type == TOK_RC) {
                JS_ASSERT(opn2->pn_arity == PN_BINARY);
                JS_ASSERT(opn2->pn_type == TOK_COLON);

                JSParseNode *tag = CloneParseTree(opn2->pn_left, tc);
                if (!tag)
                    return NULL;
                JSParseNode *target = CloneLeftHandSide(opn2->pn_right, tc);
                if (!target)
                    return NULL;
                pn2 = BinaryNode::create(TOK_COLON, JSOP_INITPROP, opn2->pn_pos, tag, target, tc);
            } else if (opn2->pn_arity == PN_NULLARY) {
                JS_ASSERT(opn2->pn_type == TOK_COMMA);
                pn2 = CloneParseTree(opn2, tc);
            } else {
                pn2 = CloneLeftHandSide(opn2, tc);
            }

            if (!pn2)
                return NULL;
            pn->append(pn2);
        }
        pn->pn_xflags = opn->pn_xflags;
        return pn;
    }
#endif

    JS_ASSERT(opn->pn_arity == PN_NAME);
    JS_ASSERT(opn->pn_type == TOK_NAME);

    /* If opn is a definition or use, make pn a use. */
    pn->pn_u.name = opn->pn_u.name;
    pn->pn_op = JSOP_SETNAME;
    if (opn->pn_used) {
        JSDefinition *dn = pn->pn_lexdef;

        pn->pn_link = dn->dn_uses;
        dn->dn_uses = pn;
    } else if (opn->pn_defn) {
        /* We copied some definition-specific state into pn. Clear it out. */
        pn->pn_expr = NULL;
        pn->pn_cookie.makeFree();
        pn->pn_dflags &= ~PND_BOUND;
        pn->pn_defn = false;

        LinkUseToDef(pn, (JSDefinition *) opn, tc);
    }
    return pn;
}

JSParseNode *
Parser::forStatement()
{
    JSParseNode *pnseq = NULL;
#if JS_HAS_BLOCK_SCOPE
    JSParseNode *pnlet = NULL;
    JSStmtInfo blockInfo;
#endif

    /* A FOR node is binary, left is loop control and right is the body. */
    JSParseNode *pn = BinaryNode::create(tc);
    if (!pn)
        return NULL;
    JSStmtInfo stmtInfo;
    js_PushStatement(tc, &stmtInfo, STMT_FOR_LOOP, -1);

    pn->pn_op = JSOP_ITER;
    pn->pn_iflags = 0;
    if (tokenStream.matchToken(TOK_NAME)) {
        if (tokenStream.currentToken().t_atom == context->runtime->atomState.eachAtom)
            pn->pn_iflags = JSITER_FOREACH;
        else
            tokenStream.ungetToken();
    }

    MUST_MATCH_TOKEN(TOK_LP, JSMSG_PAREN_AFTER_FOR);
    TokenKind tt = tokenStream.peekToken(TSF_OPERAND);

#if JS_HAS_BLOCK_SCOPE
    bool let = false;
#endif

    JSParseNode *pn1;
    if (tt == TOK_SEMI) {
        if (pn->pn_iflags & JSITER_FOREACH) {
            reportErrorNumber(pn, JSREPORT_ERROR, JSMSG_BAD_FOR_EACH_LOOP);
            return NULL;
        }

        /* No initializer -- set first kid of left sub-node to null. */
        pn1 = NULL;
    } else {
        /*
         * Set pn1 to a var list or an initializing expression.
         *
         * Set the TCF_IN_FOR_INIT flag during parsing of the first clause
         * of the for statement.  This flag will be used by the RelExpr
         * production; if it is set, then the 'in' keyword will not be
         * recognized as an operator, leaving it available to be parsed as
         * part of a for/in loop.
         *
         * A side effect of this restriction is that (unparenthesized)
         * expressions involving an 'in' operator are illegal in the init
         * clause of an ordinary for loop.
         */
        tc->flags |= TCF_IN_FOR_INIT;
        if (tt == TOK_VAR) {
            (void) tokenStream.getToken();
            pn1 = variables(false);
#if JS_HAS_BLOCK_SCOPE
        } else if (tt == TOK_LET) {
            let = true;
            (void) tokenStream.getToken();
            if (tokenStream.peekToken() == TOK_LP) {
                pn1 = letBlock(JS_FALSE);
                tt = TOK_LEXICALSCOPE;
            } else {
                pnlet = PushLexicalScope(context, &tokenStream, tc, &blockInfo);
                if (!pnlet)
                    return NULL;
                blockInfo.flags |= SIF_FOR_BLOCK;
                pn1 = variables(false);
            }
#endif
        } else {
            pn1 = expr();
        }
        tc->flags &= ~TCF_IN_FOR_INIT;
        if (!pn1)
            return NULL;
    }

    /*
     * We can be sure that it's a for/in loop if there's still an 'in'
     * keyword here, even if JavaScript recognizes 'in' as an operator,
     * as we've excluded 'in' from being parsed in RelExpr by setting
     * the TCF_IN_FOR_INIT flag in our JSTreeContext.
     */
    JSParseNode *pn2, *pn3;
    JSParseNode *pn4 = TernaryNode::create(tc);
    if (!pn4)
        return NULL;
    if (pn1 && tokenStream.matchToken(TOK_IN)) {
        /*
         * Parse the rest of the for/in head.
         *
         * Here pn1 is everything to the left of 'in'. At the end of this block,
         * pn1 is a decl or NULL, pn2 is the assignment target that receives the
         * enumeration value each iteration, and pn3 is the rhs of 'in'.
         */
        pn->pn_iflags |= JSITER_ENUMERATE;
        stmtInfo.type = STMT_FOR_IN_LOOP;

        /* Check that the left side of the 'in' is valid. */
        JS_ASSERT(!TokenKindIsDecl(tt) || PN_TYPE(pn1) == tt);
        if (TokenKindIsDecl(tt)
            ? (pn1->pn_count > 1 || pn1->pn_op == JSOP_DEFCONST
#if JS_HAS_DESTRUCTURING
               || (versionNumber() == JSVERSION_1_7 &&
                   pn->pn_op == JSOP_ITER &&
                   !(pn->pn_iflags & JSITER_FOREACH) &&
                   (pn1->pn_head->pn_type == TOK_RC ||
                    (pn1->pn_head->pn_type == TOK_RB &&
                     pn1->pn_head->pn_count != 2) ||
                    (pn1->pn_head->pn_type == TOK_ASSIGN &&
                     (pn1->pn_head->pn_left->pn_type != TOK_RB ||
                      pn1->pn_head->pn_left->pn_count != 2))))
#endif
              )
            : (pn1->pn_type != TOK_NAME &&
               pn1->pn_type != TOK_DOT &&
#if JS_HAS_DESTRUCTURING
               ((versionNumber() == JSVERSION_1_7 &&
                 pn->pn_op == JSOP_ITER &&
                 !(pn->pn_iflags & JSITER_FOREACH))
                ? (pn1->pn_type != TOK_RB || pn1->pn_count != 2)
                : (pn1->pn_type != TOK_RB && pn1->pn_type != TOK_RC)) &&
#endif
               pn1->pn_type != TOK_LP &&
#if JS_HAS_XML_SUPPORT
               (pn1->pn_type != TOK_UNARYOP ||
                pn1->pn_op != JSOP_XMLNAME) &&
#endif
               pn1->pn_type != TOK_LB)) {
            reportErrorNumber(pn1, JSREPORT_ERROR, JSMSG_BAD_FOR_LEFTSIDE);
            return NULL;
        }

        /*
         * After the following if-else, pn2 will point to the name or
         * destructuring pattern on in's left. pn1 will point to the decl, if
         * any, else NULL. Note that the "declaration with initializer" case
         * rewrites the loop-head, moving the decl and setting pn1 to NULL.
         */
        pn2 = NULL;
        uintN dflag = PND_ASSIGNED;
        if (TokenKindIsDecl(tt)) {
            /* Tell EmitVariables that pn1 is part of a for/in. */
            pn1->pn_xflags |= PNX_FORINVAR;

            pn2 = pn1->pn_head;
            if ((pn2->pn_type == TOK_NAME && pn2->maybeExpr())
#if JS_HAS_DESTRUCTURING
                || pn2->pn_type == TOK_ASSIGN
#endif
                ) {
                /*
                 * Declaration with initializer.
                 *
                 * Rewrite 'for (<decl> x = i in o)' where <decl> is 'var' or
                 * 'const' to hoist the initializer or the entire decl out of
                 * the loop head. TOK_VAR is the type for both 'var' and 'const'.
                 */
#if JS_HAS_BLOCK_SCOPE
                if (tt == TOK_LET) {
                    reportErrorNumber(pn2, JSREPORT_ERROR, JSMSG_INVALID_FOR_IN_INIT);
                    return NULL;
                }
#endif /* JS_HAS_BLOCK_SCOPE */

                pnseq = ListNode::create(tc);
                if (!pnseq)
                    return NULL;
                pnseq->pn_type = TOK_SEQ;
                pnseq->pn_pos.begin = pn->pn_pos.begin;

                dflag = PND_INITIALIZED;

                /*
                 * All of 'var x = i' is hoisted above 'for (x in o)',
                 * so clear PNX_FORINVAR.
                 *
                 * Request JSOP_POP here since the var is for a simple
                 * name (it is not a destructuring binding's left-hand
                 * side) and it has an initializer.
                 */
                pn1->pn_xflags &= ~PNX_FORINVAR;
                pn1->pn_xflags |= PNX_POPVAR;
                pnseq->initList(pn1);

#if JS_HAS_DESTRUCTURING
                if (pn2->pn_type == TOK_ASSIGN) {
                    pn2 = pn2->pn_left;
                    JS_ASSERT(pn2->pn_type == TOK_RB || pn2->pn_type == TOK_RC ||
                              pn2->pn_type == TOK_NAME);
                }
#endif
                pn1 = NULL;
            }

            /*
             * pn2 is part of a declaration. Make a copy that can be passed to
             * EmitAssignment.
             */
            pn2 = CloneLeftHandSide(pn2, tc);
            if (!pn2)
                return NULL;
        } else {
            /* Not a declaration. */
            pn2 = pn1;
            pn1 = NULL;

            if (!setAssignmentLhsOps(pn2, JSOP_NOP))
                return NULL;
        }

        switch (pn2->pn_type) {
          case TOK_NAME:
            /* Beware 'for (arguments in ...)' with or without a 'var'. */
            NoteLValue(context, pn2, tc, dflag);
            break;

#if JS_HAS_DESTRUCTURING
          case TOK_ASSIGN:
            JS_NOT_REACHED("forStatement TOK_ASSIGN");
            break;

          case TOK_RB:
          case TOK_RC:
            if (versionNumber() == JSVERSION_1_7) {
                /*
                 * Destructuring for-in requires [key, value] enumeration
                 * in JS1.7.
                 */
                JS_ASSERT(pn->pn_op == JSOP_ITER);
                if (!(pn->pn_iflags & JSITER_FOREACH))
                    pn->pn_iflags |= JSITER_FOREACH | JSITER_KEYVALUE;
            }
            break;
#endif

          default:;
        }

        /*
         * Parse the object expression as the right operand of 'in', first
         * removing the top statement from the statement-stack if this is a
         * 'for (let x in y)' loop.
         */
#if JS_HAS_BLOCK_SCOPE
        JSStmtInfo *save = tc->topStmt;
        if (let)
            tc->topStmt = save->down;
#endif
        pn3 = expr();
        if (!pn3)
            return NULL;
#if JS_HAS_BLOCK_SCOPE
        if (let)
            tc->topStmt = save;
#endif

        pn4->pn_type = TOK_IN;
    } else {
        if (pn->pn_iflags & JSITER_FOREACH) {
            reportErrorNumber(pn, JSREPORT_ERROR, JSMSG_BAD_FOR_EACH_LOOP);
            return NULL;
        }
        pn->pn_op = JSOP_NOP;

        /* Parse the loop condition or null into pn2. */
        MUST_MATCH_TOKEN(TOK_SEMI, JSMSG_SEMI_AFTER_FOR_INIT);
        tt = tokenStream.peekToken(TSF_OPERAND);
        if (tt == TOK_SEMI) {
            pn2 = NULL;
        } else {
            pn2 = expr();
            if (!pn2)
                return NULL;
        }

        /* Parse the update expression or null into pn3. */
        MUST_MATCH_TOKEN(TOK_SEMI, JSMSG_SEMI_AFTER_FOR_COND);
        tt = tokenStream.peekToken(TSF_OPERAND);
        if (tt == TOK_RP) {
            pn3 = NULL;
        } else {
            pn3 = expr();
            if (!pn3)
                return NULL;
        }

        pn4->pn_type = TOK_FORHEAD;
    }
    pn4->pn_op = JSOP_NOP;
    pn4->pn_kid1 = pn1;
    pn4->pn_kid2 = pn2;
    pn4->pn_kid3 = pn3;
    pn->pn_left = pn4;

    MUST_MATCH_TOKEN(TOK_RP, JSMSG_PAREN_AFTER_FOR_CTRL);

    /* Parse the loop body into pn->pn_right. */
    pn2 = statement();
    if (!pn2)
        return NULL;
    pn->pn_right = pn2;

    /* Record the absolute line number for source note emission. */
    pn->pn_pos.end = pn2->pn_pos.end;

#if JS_HAS_BLOCK_SCOPE
    if (pnlet) {
        PopStatement(tc);
        pnlet->pn_expr = pn;
        pn = pnlet;
    }
#endif
    if (pnseq) {
        pnseq->pn_pos.end = pn->pn_pos.end;
        pnseq->append(pn);
        pn = pnseq;
    }
    PopStatement(tc);
    return pn;
}

JSParseNode *
Parser::tryStatement()
{
    JSParseNode *catchList, *lastCatch;

    /*
     * try nodes are ternary.
     * kid1 is the try statement
     * kid2 is the catch node list or null
     * kid3 is the finally statement
     *
     * catch nodes are ternary.
     * kid1 is the lvalue (TOK_NAME, TOK_LB, or TOK_LC)
     * kid2 is the catch guard or null if no guard
     * kid3 is the catch block
     *
     * catch lvalue nodes are either:
     *   TOK_NAME for a single identifier
     *   TOK_RB or TOK_RC for a destructuring left-hand side
     *
     * finally nodes are TOK_LC statement lists.
     */
    JSParseNode *pn = TernaryNode::create(tc);
    if (!pn)
        return NULL;
    pn->pn_op = JSOP_NOP;

    MUST_MATCH_TOKEN(TOK_LC, JSMSG_CURLY_BEFORE_TRY);
    JSStmtInfo stmtInfo;
    if (!PushBlocklikeStatement(&stmtInfo, STMT_TRY, tc))
        return NULL;
    pn->pn_kid1 = statements();
    if (!pn->pn_kid1)
        return NULL;
    MUST_MATCH_TOKEN(TOK_RC, JSMSG_CURLY_AFTER_TRY);
    PopStatement(tc);

    catchList = NULL;
    TokenKind tt = tokenStream.getToken();
    if (tt == TOK_CATCH) {
        catchList = ListNode::create(tc);
        if (!catchList)
            return NULL;
        catchList->pn_type = TOK_RESERVED;
        catchList->makeEmpty();
        lastCatch = NULL;

        do {
            JSParseNode *pnblock;
            BindData data;

            /* Check for another catch after unconditional catch. */
            if (lastCatch && !lastCatch->pn_kid2) {
                reportErrorNumber(NULL, JSREPORT_ERROR, JSMSG_CATCH_AFTER_GENERAL);
                return NULL;
            }

            /*
             * Create a lexical scope node around the whole catch clause,
             * including the head.
             */
            pnblock = PushLexicalScope(context, &tokenStream, tc, &stmtInfo);
            if (!pnblock)
                return NULL;
            stmtInfo.type = STMT_CATCH;

            /*
             * Legal catch forms are:
             *   catch (lhs)
             *   catch (lhs if <boolean_expression>)
             * where lhs is a name or a destructuring left-hand side.
             * (the latter is legal only #ifdef JS_HAS_CATCH_GUARD)
             */
            JSParseNode *pn2 = TernaryNode::create(tc);
            if (!pn2)
                return NULL;
            pnblock->pn_expr = pn2;
            MUST_MATCH_TOKEN(TOK_LP, JSMSG_PAREN_BEFORE_CATCH);

            /*
             * Contrary to ECMA Ed. 3, the catch variable is lexically
             * scoped, not a property of a new Object instance.  This is
             * an intentional change that anticipates ECMA Ed. 4.
             */
            data.pn = NULL;
            data.op = JSOP_NOP;
            data.binder = BindLet;
            data.let.overflow = JSMSG_TOO_MANY_CATCH_VARS;

            tt = tokenStream.getToken();
            JSParseNode *pn3;
            switch (tt) {
#if JS_HAS_DESTRUCTURING
              case TOK_LB:
              case TOK_LC:
                pn3 = destructuringExpr(&data, tt);
                if (!pn3)
                    return NULL;
                break;
#endif

              case TOK_NAME:
              {
                JSAtom *label = tokenStream.currentToken().t_atom;
                pn3 = NewBindingNode(label, tc, true);
                if (!pn3)
                    return NULL;
                data.pn = pn3;
                if (!data.binder(context, &data, label, tc))
                    return NULL;
                break;
              }

              default:
                reportErrorNumber(NULL, JSREPORT_ERROR, JSMSG_CATCH_IDENTIFIER);
                return NULL;
            }

            pn2->pn_kid1 = pn3;
#if JS_HAS_CATCH_GUARD
            /*
             * We use 'catch (x if x === 5)' (not 'catch (x : x === 5)')
             * to avoid conflicting with the JS2/ECMAv4 type annotation
             * catchguard syntax.
             */
            if (tokenStream.matchToken(TOK_IF)) {
                pn2->pn_kid2 = expr();
                if (!pn2->pn_kid2)
                    return NULL;
            }
#endif
            MUST_MATCH_TOKEN(TOK_RP, JSMSG_PAREN_AFTER_CATCH);

            MUST_MATCH_TOKEN(TOK_LC, JSMSG_CURLY_BEFORE_CATCH);
            pn2->pn_kid3 = statements();
            if (!pn2->pn_kid3)
                return NULL;
            MUST_MATCH_TOKEN(TOK_RC, JSMSG_CURLY_AFTER_CATCH);
            PopStatement(tc);

            catchList->append(pnblock);
            lastCatch = pn2;
            tt = tokenStream.getToken(TSF_OPERAND);
        } while (tt == TOK_CATCH);
    }
    pn->pn_kid2 = catchList;

    if (tt == TOK_FINALLY) {
        MUST_MATCH_TOKEN(TOK_LC, JSMSG_CURLY_BEFORE_FINALLY);
        if (!PushBlocklikeStatement(&stmtInfo, STMT_FINALLY, tc))
            return NULL;
        pn->pn_kid3 = statements();
        if (!pn->pn_kid3)
            return NULL;
        MUST_MATCH_TOKEN(TOK_RC, JSMSG_CURLY_AFTER_FINALLY);
        PopStatement(tc);
    } else {
        tokenStream.ungetToken();
    }
    if (!catchList && !pn->pn_kid3) {
        reportErrorNumber(NULL, JSREPORT_ERROR, JSMSG_CATCH_OR_FINALLY);
        return NULL;
    }
    return pn;
}

JSParseNode *
Parser::withStatement()
{
    /*
     * In most cases, we want the constructs forbidden in strict mode
     * code to be a subset of those that JSOPTION_STRICT warns about, and
     * we should use ReportStrictModeError.  However, 'with' is the sole
     * instance of a construct that is forbidden in strict mode code, but
     * doesn't even merit a warning under JSOPTION_STRICT.  See
     * https://bugzilla.mozilla.org/show_bug.cgi?id=514576#c1.
     */
    if (tc->flags & TCF_STRICT_MODE_CODE) {
        reportErrorNumber(NULL, JSREPORT_ERROR, JSMSG_STRICT_CODE_WITH);
        return NULL;
    }

    JSParseNode *pn = BinaryNode::create(tc);
    if (!pn)
        return NULL;
    MUST_MATCH_TOKEN(TOK_LP, JSMSG_PAREN_BEFORE_WITH);
    JSParseNode *pn2 = parenExpr();
    if (!pn2)
        return NULL;
    MUST_MATCH_TOKEN(TOK_RP, JSMSG_PAREN_AFTER_WITH);
    pn->pn_left = pn2;

    JSParseNode *oldWith = tc->innermostWith;
    tc->innermostWith = pn;

    JSStmtInfo stmtInfo;
    js_PushStatement(tc, &stmtInfo, STMT_WITH, -1);
    pn2 = statement();
    if (!pn2)
        return NULL;
    PopStatement(tc);

    pn->pn_pos.end = pn2->pn_pos.end;
    pn->pn_right = pn2;
    tc->flags |= TCF_FUN_HEAVYWEIGHT;
    tc->innermostWith = oldWith;

    /*
     * Make sure to deoptimize lexical dependencies inside the |with|
     * to safely optimize binding globals (see bug 561923).
     */
    for (AtomDefnRange r = tc->lexdeps->all(); !r.empty(); r.popFront()) {
        JSDefinition *defn = r.front().value();
        JSDefinition *lexdep = defn->resolve();
        DeoptimizeUsesWithin(lexdep, pn->pn_pos);
    }

    return pn;
}

#if JS_HAS_BLOCK_SCOPE
JSParseNode *
Parser::letStatement()
{
    JSObjectBox *blockbox;

    JSParseNode *pn;
    do {
        /* Check for a let statement or let expression. */
        if (tokenStream.peekToken() == TOK_LP) {
            pn = letBlock(JS_TRUE);
            if (!pn || pn->pn_op == JSOP_LEAVEBLOCK)
                return pn;

            /* Let expressions require automatic semicolon insertion. */
            JS_ASSERT(pn->pn_type == TOK_SEMI ||
                      pn->pn_op == JSOP_LEAVEBLOCKEXPR);
            break;
        }

        /*
         * This is a let declaration. We must be directly under a block per
         * the proposed ES4 specs, but not an implicit block created due to
         * 'for (let ...)'. If we pass this error test, make the enclosing
         * JSStmtInfo be our scope. Further let declarations in this block
         * will find this scope statement and use the same block object.
         *
         * If we are the first let declaration in this block (i.e., when the
         * enclosing maybe-scope JSStmtInfo isn't yet a scope statement) then
         * we also need to set tc->blockNode to be our TOK_LEXICALSCOPE.
         */
        JSStmtInfo *stmt = tc->topStmt;
        if (stmt &&
            (!STMT_MAYBE_SCOPE(stmt) || (stmt->flags & SIF_FOR_BLOCK))) {
            reportErrorNumber(NULL, JSREPORT_ERROR, JSMSG_LET_DECL_NOT_IN_BLOCK);
            return NULL;
        }

        if (stmt && (stmt->flags & SIF_SCOPE)) {
            JS_ASSERT(tc->blockChainBox == stmt->blockBox);
        } else {
            if (!stmt || (stmt->flags & SIF_BODY_BLOCK)) {
                /*
                 * ES4 specifies that let at top level and at body-block scope
                 * does not shadow var, so convert back to var.
                 */
                tokenStream.mungeCurrentToken(TOK_VAR, JSOP_DEFVAR);

                pn = variables(false);
                if (!pn)
                    return NULL;
                pn->pn_xflags |= PNX_POPVAR;
                break;
            }

            /*
             * Some obvious assertions here, but they may help clarify the
             * situation. This stmt is not yet a scope, so it must not be a
             * catch block (catch is a lexical scope by definition).
             */
            JS_ASSERT(!(stmt->flags & SIF_SCOPE));
            JS_ASSERT(stmt != tc->topScopeStmt);
            JS_ASSERT(stmt->type == STMT_BLOCK ||
                      stmt->type == STMT_SWITCH ||
                      stmt->type == STMT_TRY ||
                      stmt->type == STMT_FINALLY);
            JS_ASSERT(!stmt->downScope);

            /* Convert the block statement into a scope statement. */
            JSObject *obj = js_NewBlockObject(tc->parser->context);
            if (!obj)
                return NULL;

            blockbox = tc->parser->newObjectBox(obj);
            if (!blockbox)
                return NULL;

            /*
             * Insert stmt on the tc->topScopeStmt/stmtInfo.downScope linked
             * list stack, if it isn't already there.  If it is there, but it
             * lacks the SIF_SCOPE flag, it must be a try, catch, or finally
             * block.
             */
            stmt->flags |= SIF_SCOPE;
            stmt->downScope = tc->topScopeStmt;
            tc->topScopeStmt = stmt;

            obj->setParent(tc->blockChain());
            blockbox->parent = tc->blockChainBox;
            tc->blockChainBox = blockbox;
            stmt->blockBox = blockbox;

#ifdef DEBUG
            JSParseNode *tmp = tc->blockNode;
            JS_ASSERT(!tmp || tmp->pn_type != TOK_LEXICALSCOPE);
#endif

            /* Create a new lexical scope node for these statements. */
            JSParseNode *pn1 = LexicalScopeNode::create(tc);
            if (!pn1)
                return NULL;

            pn1->pn_type = TOK_LEXICALSCOPE;
            pn1->pn_op = JSOP_LEAVEBLOCK;
            pn1->pn_pos = tc->blockNode->pn_pos;
            pn1->pn_objbox = blockbox;
            pn1->pn_expr = tc->blockNode;
            pn1->pn_blockid = tc->blockNode->pn_blockid;
            tc->blockNode = pn1;
        }

        pn = variables(false);
        if (!pn)
            return NULL;
        pn->pn_xflags = PNX_POPVAR;
    } while (0);

    /* Check termination of this primitive statement. */
    return MatchOrInsertSemicolon(context, &tokenStream) ? pn : NULL;
}
#endif

JSParseNode *
Parser::expressionStatement()
{
    tokenStream.ungetToken();
    JSParseNode *pn2 = expr();
    if (!pn2)
        return NULL;

    if (tokenStream.peekToken() == TOK_COLON) {
        if (pn2->pn_type != TOK_NAME) {
            reportErrorNumber(NULL, JSREPORT_ERROR, JSMSG_BAD_LABEL);
            return NULL;
        }
        JSAtom *label = pn2->pn_atom;
        for (JSStmtInfo *stmt = tc->topStmt; stmt; stmt = stmt->down) {
            if (stmt->type == STMT_LABEL && stmt->label == label) {
                reportErrorNumber(NULL, JSREPORT_ERROR, JSMSG_DUPLICATE_LABEL);
                return NULL;
            }
        }
        ForgetUse(pn2);

        (void) tokenStream.getToken();

        /* Push a label struct and parse the statement. */
        JSStmtInfo stmtInfo;
        js_PushStatement(tc, &stmtInfo, STMT_LABEL, -1);
        stmtInfo.label = label;
        JSParseNode *pn = statement();
        if (!pn)
            return NULL;

        /* Normalize empty statement to empty block for the decompiler. */
        if (pn->pn_type == TOK_SEMI && !pn->pn_kid) {
            pn->pn_type = TOK_LC;
            pn->pn_arity = PN_LIST;
            pn->makeEmpty();
        }

        /* Pop the label, set pn_expr, and return early. */
        PopStatement(tc);
        pn2->pn_type = TOK_COLON;
        pn2->pn_pos.end = pn->pn_pos.end;
        pn2->pn_expr = pn;
        return pn2;
    }

    JSParseNode *pn = UnaryNode::create(tc);
    if (!pn)
        return NULL;
    pn->pn_type = TOK_SEMI;
    pn->pn_pos = pn2->pn_pos;
    pn->pn_kid = pn2;

    switch (PN_TYPE(pn2)) {
      case TOK_LP:
        /*
         * Flag lambdas immediately applied as statements as instances of
         * the JS "module pattern". See CheckForImmediatelyAppliedLambda.
         */
        if (PN_TYPE(pn2->pn_head) == TOK_FUNCTION &&
            !pn2->pn_head->pn_funbox->node->isFunArg()) {
            pn2->pn_head->pn_funbox->tcflags |= TCF_FUN_MODULE_PATTERN;
        }
        break;
      case TOK_ASSIGN:
        /*
         * Keep track of all apparent methods created by assignments such
         * as this.foo = function (...) {...} in a function that could end
         * up a constructor function. See Parser::setFunctionKinds.
         */
        if (tc->funbox &&
            PN_OP(pn2) == JSOP_NOP &&
            PN_OP(pn2->pn_left) == JSOP_SETPROP &&
            PN_OP(pn2->pn_left->pn_expr) == JSOP_THIS &&
            PN_OP(pn2->pn_right) == JSOP_LAMBDA) {
            JS_ASSERT(!pn2->pn_defn);
            JS_ASSERT(!pn2->pn_used);
            pn2->pn_right->pn_link = tc->funbox->methods;
            tc->funbox->methods = pn2->pn_right;
        }
        break;
      default:;
    }

    /* Check termination of this primitive statement. */
    return MatchOrInsertSemicolon(context, &tokenStream) ? pn : NULL;
}

JSParseNode *
Parser::statement()
{
    JSParseNode *pn;

    JS_CHECK_RECURSION(context, return NULL);

    switch (tokenStream.getToken(TSF_OPERAND)) {
      case TOK_FUNCTION:
      {
#if JS_HAS_XML_SUPPORT
        TokenKind tt = tokenStream.peekToken(TSF_KEYWORD_IS_NAME);
        if (tt == TOK_DBLCOLON)
            goto expression;
#endif
        return functionStmt();
      }

      case TOK_IF:
      {
        /* An IF node has three kids: condition, then, and optional else. */
        pn = TernaryNode::create(tc);
        if (!pn)
            return NULL;
        JSParseNode *pn1 = condition();
        if (!pn1)
            return NULL;
        JSStmtInfo stmtInfo;
        js_PushStatement(tc, &stmtInfo, STMT_IF, -1);
        JSParseNode *pn2 = statement();
        if (!pn2)
            return NULL;
        JSParseNode *pn3;
        if (tokenStream.matchToken(TOK_ELSE, TSF_OPERAND)) {
            stmtInfo.type = STMT_ELSE;
            pn3 = statement();
            if (!pn3)
                return NULL;
            pn->pn_pos.end = pn3->pn_pos.end;
        } else {
            pn3 = NULL;
            pn->pn_pos.end = pn2->pn_pos.end;
        }
        PopStatement(tc);
        pn->pn_kid1 = pn1;
        pn->pn_kid2 = pn2;
        pn->pn_kid3 = pn3;
        return pn;
      }

      case TOK_SWITCH:
        return switchStatement();

      case TOK_WHILE:
      {
        pn = BinaryNode::create(tc);
        if (!pn)
            return NULL;
        JSStmtInfo stmtInfo;
        js_PushStatement(tc, &stmtInfo, STMT_WHILE_LOOP, -1);
        JSParseNode *pn2 = condition();
        if (!pn2)
            return NULL;
        pn->pn_left = pn2;
        JSParseNode *pn3 = statement();
        if (!pn3)
            return NULL;
        PopStatement(tc);
        pn->pn_pos.end = pn3->pn_pos.end;
        pn->pn_right = pn3;
        return pn;
      }

      case TOK_DO:
      {
        pn = BinaryNode::create(tc);
        if (!pn)
            return NULL;
        JSStmtInfo stmtInfo;
        js_PushStatement(tc, &stmtInfo, STMT_DO_LOOP, -1);
        JSParseNode *pn2 = statement();
        if (!pn2)
            return NULL;
        pn->pn_left = pn2;
        MUST_MATCH_TOKEN(TOK_WHILE, JSMSG_WHILE_AFTER_DO);
        JSParseNode *pn3 = condition();
        if (!pn3)
            return NULL;
        PopStatement(tc);
        pn->pn_pos.end = pn3->pn_pos.end;
        pn->pn_right = pn3;
        if (versionNumber() != JSVERSION_ECMA_3) {
            /*
             * All legacy and extended versions must do automatic semicolon
             * insertion after do-while.  See the testcase and discussion in
             * http://bugzilla.mozilla.org/show_bug.cgi?id=238945.
             */
            (void) tokenStream.matchToken(TOK_SEMI);
            return pn;
        }
        break;
      }

      case TOK_FOR:
        return forStatement();

      case TOK_TRY:
        return tryStatement();

      case TOK_THROW:
      {
        pn = UnaryNode::create(tc);
        if (!pn)
            return NULL;

        /* ECMA-262 Edition 3 says 'throw [no LineTerminator here] Expr'. */
        TokenKind tt = tokenStream.peekTokenSameLine(TSF_OPERAND);
        if (tt == TOK_ERROR)
            return NULL;
        if (tt == TOK_EOF || tt == TOK_EOL || tt == TOK_SEMI || tt == TOK_RC) {
            reportErrorNumber(NULL, JSREPORT_ERROR, JSMSG_SYNTAX_ERROR);
            return NULL;
        }

        JSParseNode *pn2 = expr();
        if (!pn2)
            return NULL;
        pn->pn_pos.end = pn2->pn_pos.end;
        pn->pn_op = JSOP_THROW;
        pn->pn_kid = pn2;
        break;
      }

      /* TOK_CATCH and TOK_FINALLY are both handled in the TOK_TRY case */
      case TOK_CATCH:
        reportErrorNumber(NULL, JSREPORT_ERROR, JSMSG_CATCH_WITHOUT_TRY);
        return NULL;

      case TOK_FINALLY:
        reportErrorNumber(NULL, JSREPORT_ERROR, JSMSG_FINALLY_WITHOUT_TRY);
        return NULL;

      case TOK_BREAK:
      {
        pn = NullaryNode::create(tc);
        if (!pn)
            return NULL;
        if (!MatchLabel(context, &tokenStream, pn))
            return NULL;
        JSStmtInfo *stmt = tc->topStmt;
        JSAtom *label = pn->pn_atom;
        if (label) {
            for (; ; stmt = stmt->down) {
                if (!stmt) {
                    reportErrorNumber(NULL, JSREPORT_ERROR, JSMSG_LABEL_NOT_FOUND);
                    return NULL;
                }
                if (stmt->type == STMT_LABEL && stmt->label == label)
                    break;
            }
        } else {
            for (; ; stmt = stmt->down) {
                if (!stmt) {
                    reportErrorNumber(NULL, JSREPORT_ERROR, JSMSG_TOUGH_BREAK);
                    return NULL;
                }
                if (STMT_IS_LOOP(stmt) || stmt->type == STMT_SWITCH)
                    break;
            }
        }
        if (label)
            pn->pn_pos.end = tokenStream.currentToken().pos.end;
        break;
      }

      case TOK_CONTINUE:
      {
        pn = NullaryNode::create(tc);
        if (!pn)
            return NULL;
        if (!MatchLabel(context, &tokenStream, pn))
            return NULL;
        JSStmtInfo *stmt = tc->topStmt;
        JSAtom *label = pn->pn_atom;
        if (label) {
            for (JSStmtInfo *stmt2 = NULL; ; stmt = stmt->down) {
                if (!stmt) {
                    reportErrorNumber(NULL, JSREPORT_ERROR, JSMSG_LABEL_NOT_FOUND);
                    return NULL;
                }
                if (stmt->type == STMT_LABEL) {
                    if (stmt->label == label) {
                        if (!stmt2 || !STMT_IS_LOOP(stmt2)) {
                            reportErrorNumber(NULL, JSREPORT_ERROR, JSMSG_BAD_CONTINUE);
                            return NULL;
                        }
                        break;
                    }
                } else {
                    stmt2 = stmt;
                }
            }
        } else {
            for (; ; stmt = stmt->down) {
                if (!stmt) {
                    reportErrorNumber(NULL, JSREPORT_ERROR, JSMSG_BAD_CONTINUE);
                    return NULL;
                }
                if (STMT_IS_LOOP(stmt))
                    break;
            }
        }
        if (label)
            pn->pn_pos.end = tokenStream.currentToken().pos.end;
        break;
      }

      case TOK_WITH:
        return withStatement();

      case TOK_VAR:
        pn = variables(false);
        if (!pn)
            return NULL;

        /* Tell js_EmitTree to generate a final POP. */
        pn->pn_xflags |= PNX_POPVAR;
        break;

#if JS_HAS_BLOCK_SCOPE
      case TOK_LET:
        return letStatement();
#endif /* JS_HAS_BLOCK_SCOPE */

      case TOK_RETURN:
        pn = returnOrYield(false);
        if (!pn)
            return NULL;
        break;

      case TOK_LC:
      {
        uintN oldflags;

        oldflags = tc->flags;
        tc->flags = oldflags & ~TCF_HAS_FUNCTION_STMT;
        JSStmtInfo stmtInfo;
        if (!PushBlocklikeStatement(&stmtInfo, STMT_BLOCK, tc))
            return NULL;
        pn = statements();
        if (!pn)
            return NULL;

        MUST_MATCH_TOKEN(TOK_RC, JSMSG_CURLY_IN_COMPOUND);
        PopStatement(tc);

        /*
         * If we contain a function statement and our container is top-level
         * or another block, flag pn to preserve braces when decompiling.
         */
        if ((tc->flags & TCF_HAS_FUNCTION_STMT) &&
            (!tc->topStmt || tc->topStmt->type == STMT_BLOCK)) {
            pn->pn_xflags |= PNX_NEEDBRACES;
        }
        tc->flags = oldflags | (tc->flags & (TCF_FUN_FLAGS | TCF_RETURN_FLAGS));
        return pn;
      }

      case TOK_SEMI:
        pn = UnaryNode::create(tc);
        if (!pn)
            return NULL;
        pn->pn_type = TOK_SEMI;
        return pn;

      case TOK_DEBUGGER:
        pn = NullaryNode::create(tc);
        if (!pn)
            return NULL;
        pn->pn_type = TOK_DEBUGGER;
        tc->flags |= TCF_FUN_HEAVYWEIGHT;
        break;

#if JS_HAS_XML_SUPPORT
      case TOK_DEFAULT:
      {
        pn = UnaryNode::create(tc);
        if (!pn)
            return NULL;
        if (!tokenStream.matchToken(TOK_NAME) ||
            tokenStream.currentToken().t_atom != context->runtime->atomState.xmlAtom ||
            !tokenStream.matchToken(TOK_NAME) ||
            tokenStream.currentToken().t_atom != context->runtime->atomState.namespaceAtom ||
            !tokenStream.matchToken(TOK_ASSIGN) ||
            tokenStream.currentToken().t_op != JSOP_NOP) {
            reportErrorNumber(NULL, JSREPORT_ERROR, JSMSG_BAD_DEFAULT_XML_NAMESPACE);
            return NULL;
        }

        /* Is this an E4X dagger I see before me? */
        tc->flags |= TCF_FUN_HEAVYWEIGHT;
        JSParseNode *pn2 = expr();
        if (!pn2)
            return NULL;
        pn->pn_op = JSOP_DEFXMLNS;
        pn->pn_pos.end = pn2->pn_pos.end;
        pn->pn_kid = pn2;
        break;
      }
#endif

      case TOK_ERROR:
        return NULL;

      default:
#if JS_HAS_XML_SUPPORT
      expression:
#endif
        return expressionStatement();
    }

    /* Check termination of this primitive statement. */
    return MatchOrInsertSemicolon(context, &tokenStream) ? pn : NULL;
}

JSParseNode *
Parser::variables(bool inLetHead)
{
    TokenKind tt;
    bool let;
    JSStmtInfo *scopeStmt;
    BindData data;
    JSParseNode *pn, *pn2;
    JSAtom *atom;

    /*
     * The three options here are:
     * - TOK_LET: We are parsing a let declaration.
     * - TOK_LP: We are parsing the head of a let block.
     * - Otherwise, we're parsing var declarations.
     */
    tt = tokenStream.currentToken().type;
    let = (tt == TOK_LET || tt == TOK_LP);
    JS_ASSERT(let || tt == TOK_VAR);

#if JS_HAS_BLOCK_SCOPE
    bool popScope = (inLetHead || (let && (tc->flags & TCF_IN_FOR_INIT)));
    JSStmtInfo *save = tc->topStmt, *saveScope = tc->topScopeStmt;
#endif

    /* Make sure that statement set up the tree context correctly. */
    scopeStmt = tc->topScopeStmt;
    if (let) {
        while (scopeStmt && !(scopeStmt->flags & SIF_SCOPE)) {
            JS_ASSERT(!STMT_MAYBE_SCOPE(scopeStmt));
            scopeStmt = scopeStmt->downScope;
        }
        JS_ASSERT(scopeStmt);
    }

    data.op = let ? JSOP_NOP : tokenStream.currentToken().t_op;
    pn = ListNode::create(tc);
    if (!pn)
        return NULL;
    pn->pn_op = data.op;
    pn->makeEmpty();

    /*
     * SpiderMonkey const is really "write once per initialization evaluation"
     * var, whereas let is block scoped. ES-Harmony wants block-scoped const so
     * this code will change soon.
     */
    if (let) {
        JS_ASSERT(tc->blockChainBox == scopeStmt->blockBox);
        data.binder = BindLet;
        data.let.overflow = JSMSG_TOO_MANY_LOCALS;
    } else {
        data.binder = BindVarOrConst;
    }

    do {
        tt = tokenStream.getToken();
#if JS_HAS_DESTRUCTURING
        if (tt == TOK_LB || tt == TOK_LC) {
            tc->flags |= TCF_DECL_DESTRUCTURING;
            pn2 = primaryExpr(tt, JS_FALSE);
            tc->flags &= ~TCF_DECL_DESTRUCTURING;
            if (!pn2)
                return NULL;

            if (!CheckDestructuring(context, &data, pn2, tc))
                return NULL;
            if ((tc->flags & TCF_IN_FOR_INIT) && tokenStream.peekToken() == TOK_IN) {
                pn->append(pn2);
                continue;
            }

            MUST_MATCH_TOKEN(TOK_ASSIGN, JSMSG_BAD_DESTRUCT_DECL);
            if (tokenStream.currentToken().t_op != JSOP_NOP)
                goto bad_var_init;

#if JS_HAS_BLOCK_SCOPE
            if (popScope) {
                tc->topStmt = save->down;
                tc->topScopeStmt = saveScope->downScope;
            }
#endif
            JSParseNode *init = assignExpr();
#if JS_HAS_BLOCK_SCOPE
            if (popScope) {
                tc->topStmt = save;
                tc->topScopeStmt = saveScope;
            }
#endif

            if (!init)
                return NULL;
            UndominateInitializers(pn2, init->pn_pos.end, tc);

            pn2 = JSParseNode::newBinaryOrAppend(TOK_ASSIGN, JSOP_NOP, pn2, init, tc);
            if (!pn2)
                return NULL;
            pn->append(pn2);
            continue;
        }
#endif /* JS_HAS_DESTRUCTURING */

        if (tt != TOK_NAME) {
            if (tt != TOK_ERROR)
                reportErrorNumber(NULL, JSREPORT_ERROR, JSMSG_NO_VARIABLE_NAME);
            return NULL;
        }

        atom = tokenStream.currentToken().t_atom;
        pn2 = NewBindingNode(atom, tc, let);
        if (!pn2)
            return NULL;
        if (data.op == JSOP_DEFCONST)
            pn2->pn_dflags |= PND_CONST;
        data.pn = pn2;
        if (!data.binder(context, &data, atom, tc))
            return NULL;
        pn->append(pn2);

        if (tokenStream.matchToken(TOK_ASSIGN)) {
            if (tokenStream.currentToken().t_op != JSOP_NOP)
                goto bad_var_init;

#if JS_HAS_BLOCK_SCOPE
            if (popScope) {
                tc->topStmt = save->down;
                tc->topScopeStmt = saveScope->downScope;
            }
#endif
            JSParseNode *init = assignExpr();
#if JS_HAS_BLOCK_SCOPE
            if (popScope) {
                tc->topStmt = save;
                tc->topScopeStmt = saveScope;
            }
#endif
            if (!init)
                return NULL;

            if (pn2->pn_used) {
                pn2 = MakeAssignment(pn2, init, tc);
                if (!pn2)
                    return NULL;
            } else {
                pn2->pn_expr = init;
            }

            JS_ASSERT_IF(pn2->pn_dflags & PND_GVAR, !(pn2->pn_dflags & PND_BOUND));

            pn2->pn_op = (PN_OP(pn2) == JSOP_ARGUMENTS)
                         ? JSOP_SETNAME
                         : (pn2->pn_dflags & PND_BOUND)
                         ? JSOP_SETLOCAL
                         : (data.op == JSOP_DEFCONST)
                         ? JSOP_SETCONST
                         : JSOP_SETNAME;

            NoteLValue(context, pn2, tc, data.fresh ? PND_INITIALIZED : PND_ASSIGNED);

            /* The declarator's position must include the initializer. */
            pn2->pn_pos.end = init->pn_pos.end;

            if (tc->inFunction() &&
                atom == context->runtime->atomState.argumentsAtom) {
                tc->noteArgumentsUse(pn2);
                if (!let)
                    tc->flags |= TCF_FUN_HEAVYWEIGHT;
            }
        }
    } while (tokenStream.matchToken(TOK_COMMA));

    pn->pn_pos.end = pn->last()->pn_pos.end;
    return pn;

bad_var_init:
    reportErrorNumber(NULL, JSREPORT_ERROR, JSMSG_BAD_VAR_INIT);
    return NULL;
}

JSParseNode *
Parser::expr()
{
    JSParseNode *pn = assignExpr();
    if (pn && tokenStream.matchToken(TOK_COMMA)) {
        JSParseNode *pn2 = ListNode::create(tc);
        if (!pn2)
            return NULL;
        pn2->pn_pos.begin = pn->pn_pos.begin;
        pn2->initList(pn);
        pn = pn2;
        do {
#if JS_HAS_GENERATORS
            pn2 = pn->last();
            if (pn2->pn_type == TOK_YIELD && !pn2->pn_parens) {
                reportErrorNumber(pn2, JSREPORT_ERROR, JSMSG_BAD_GENERATOR_SYNTAX, js_yield_str);
                return NULL;
            }
#endif
            pn2 = assignExpr();
            if (!pn2)
                return NULL;
            pn->append(pn2);
        } while (tokenStream.matchToken(TOK_COMMA));
        pn->pn_pos.end = pn->last()->pn_pos.end;
    }
    return pn;
}

/*
 * For a number of the expression parsers we define an always-inlined version
 * and a never-inlined version (which just calls the always-inlined version).
 * Using the always-inlined version in the hot call-sites givs a ~5% parsing
 * speedup.  These macros help avoid some boilerplate code.
 */
#define BEGIN_EXPR_PARSER(name)                                               \
    JS_ALWAYS_INLINE JSParseNode *                                            \
    Parser::name##i()

#define END_EXPR_PARSER(name)                                                 \
    JS_NEVER_INLINE JSParseNode *                                             \
    Parser::name##n() {                                                       \
        return name##i();                                                     \
    }

BEGIN_EXPR_PARSER(mulExpr1)
{
    TokenKind tt;
    JSParseNode *pn = unaryExpr();

    /*
     * Note: unlike addExpr1() et al, we use getToken() here instead of
     * isCurrentTokenType() because unaryExpr() doesn't leave the TokenStream
     * state one past the end of the unary expression.
     */
    while (pn && ((tt = tokenStream.getToken()) == TOK_STAR || tt == TOK_DIVOP)) {
        tt = tokenStream.currentToken().type;
        JSOp op = tokenStream.currentToken().t_op;
        pn = JSParseNode::newBinaryOrAppend(tt, op, pn, unaryExpr(), tc);
    }
    return pn;
}
END_EXPR_PARSER(mulExpr1)

BEGIN_EXPR_PARSER(addExpr1)
{
    JSParseNode *pn = mulExpr1i();
    while (pn && tokenStream.isCurrentTokenType(TOK_PLUS, TOK_MINUS)) {
        TokenKind tt = tokenStream.currentToken().type;
        JSOp op = (tt == TOK_PLUS) ? JSOP_ADD : JSOP_SUB;
        pn = JSParseNode::newBinaryOrAppend(tt, op, pn, mulExpr1n(), tc);
    }
    return pn;
}
END_EXPR_PARSER(addExpr1)

BEGIN_EXPR_PARSER(shiftExpr1)
{
    JSParseNode *pn = addExpr1i();
    while (pn && tokenStream.isCurrentTokenType(TOK_SHOP)) {
        JSOp op = tokenStream.currentToken().t_op;
        pn = JSParseNode::newBinaryOrAppend(TOK_SHOP, op, pn, addExpr1n(), tc);
    }
    return pn;
}
END_EXPR_PARSER(shiftExpr1)

BEGIN_EXPR_PARSER(relExpr1)
{
    uintN inForInitFlag = tc->flags & TCF_IN_FOR_INIT;

    /*
     * Uses of the in operator in shiftExprs are always unambiguous,
     * so unset the flag that prohibits recognizing it.
     */
    tc->flags &= ~TCF_IN_FOR_INIT;

    JSParseNode *pn = shiftExpr1i();
    while (pn &&
           (tokenStream.isCurrentTokenType(TOK_RELOP) ||
            /*
             * Recognize the 'in' token as an operator only if we're not
             * currently in the init expr of a for loop.
             */
            (inForInitFlag == 0 && tokenStream.isCurrentTokenType(TOK_IN)) ||
            tokenStream.isCurrentTokenType(TOK_INSTANCEOF))) {
        TokenKind tt = tokenStream.currentToken().type;
        JSOp op = tokenStream.currentToken().t_op;
        pn = JSParseNode::newBinaryOrAppend(tt, op, pn, shiftExpr1n(), tc);
    }
    /* Restore previous state of inForInit flag. */
    tc->flags |= inForInitFlag;

    return pn;
}
END_EXPR_PARSER(relExpr1)

BEGIN_EXPR_PARSER(eqExpr1)
{
    JSParseNode *pn = relExpr1i();
    while (pn && tokenStream.isCurrentTokenType(TOK_EQOP)) {
        JSOp op = tokenStream.currentToken().t_op;
        pn = JSParseNode::newBinaryOrAppend(TOK_EQOP, op, pn, relExpr1n(), tc);
    }
    return pn;
}
END_EXPR_PARSER(eqExpr1)

BEGIN_EXPR_PARSER(bitAndExpr1)
{
    JSParseNode *pn = eqExpr1i();
    while (pn && tokenStream.isCurrentTokenType(TOK_BITAND))
        pn = JSParseNode::newBinaryOrAppend(TOK_BITAND, JSOP_BITAND, pn, eqExpr1n(), tc);
    return pn;
}
END_EXPR_PARSER(bitAndExpr1)

BEGIN_EXPR_PARSER(bitXorExpr1)
{
    JSParseNode *pn = bitAndExpr1i();
    while (pn && tokenStream.isCurrentTokenType(TOK_BITXOR))
        pn = JSParseNode::newBinaryOrAppend(TOK_BITXOR, JSOP_BITXOR, pn, bitAndExpr1n(), tc);
    return pn;
}
END_EXPR_PARSER(bitXorExpr1)

BEGIN_EXPR_PARSER(bitOrExpr1)
{
    JSParseNode *pn = bitXorExpr1i();
    while (pn && tokenStream.isCurrentTokenType(TOK_BITOR))
        pn = JSParseNode::newBinaryOrAppend(TOK_BITOR, JSOP_BITOR, pn, bitXorExpr1n(), tc);
    return pn;
}
END_EXPR_PARSER(bitOrExpr1)

BEGIN_EXPR_PARSER(andExpr1)
{
    JSParseNode *pn = bitOrExpr1i();
    while (pn && tokenStream.isCurrentTokenType(TOK_AND))
        pn = JSParseNode::newBinaryOrAppend(TOK_AND, JSOP_AND, pn, bitOrExpr1n(), tc);
    return pn;
}
END_EXPR_PARSER(andExpr1)

JS_ALWAYS_INLINE JSParseNode *
Parser::orExpr1()
{
    JSParseNode *pn = andExpr1i();
    while (pn && tokenStream.isCurrentTokenType(TOK_OR))
        pn = JSParseNode::newBinaryOrAppend(TOK_OR, JSOP_OR, pn, andExpr1n(), tc);
    return pn;
}

JS_ALWAYS_INLINE JSParseNode *
Parser::condExpr1()
{
    JSParseNode *pn = orExpr1();
    if (pn && tokenStream.isCurrentTokenType(TOK_HOOK)) {
        JSParseNode *pn1 = pn;
        pn = TernaryNode::create(tc);
        if (!pn)
            return NULL;

        /*
         * Always accept the 'in' operator in the middle clause of a ternary,
         * where it's unambiguous, even if we might be parsing the init of a
         * for statement.
         */
        uintN oldflags = tc->flags;
        tc->flags &= ~TCF_IN_FOR_INIT;
        JSParseNode *pn2 = assignExpr();
        tc->flags = oldflags | (tc->flags & TCF_FUN_FLAGS);

        if (!pn2)
            return NULL;
        MUST_MATCH_TOKEN(TOK_COLON, JSMSG_COLON_IN_COND);
        JSParseNode *pn3 = assignExpr();
        if (!pn3)
            return NULL;
        pn->pn_pos.begin = pn1->pn_pos.begin;
        pn->pn_pos.end = pn3->pn_pos.end;
        pn->pn_kid1 = pn1;
        pn->pn_kid2 = pn2;
        pn->pn_kid3 = pn3;
        tokenStream.getToken();     /* need to read one token past the end */
    }
    return pn;
}

bool
Parser::setAssignmentLhsOps(JSParseNode *pn, JSOp op)
{
    switch (pn->pn_type) {
      case TOK_NAME:
        if (!CheckStrictAssignment(context, tc, pn))
            return false;
        pn->pn_op = (pn->pn_op == JSOP_GETLOCAL) ? JSOP_SETLOCAL : JSOP_SETNAME;
        NoteLValue(context, pn, tc);
        break;
      case TOK_DOT:
        pn->pn_op = JSOP_SETPROP;
        break;
      case TOK_LB:
        pn->pn_op = JSOP_SETELEM;
        break;
#if JS_HAS_DESTRUCTURING
      case TOK_RB:
      case TOK_RC:
        if (op != JSOP_NOP) {
            reportErrorNumber(NULL, JSREPORT_ERROR, JSMSG_BAD_DESTRUCT_ASS);
            return false;
        }
        if (!CheckDestructuring(context, NULL, pn, tc))
            return false;
        break;
#endif
      case TOK_LP:
        if (!MakeSetCall(context, pn, tc, JSMSG_BAD_LEFTSIDE_OF_ASS))
            return false;
        break;
#if JS_HAS_XML_SUPPORT
      case TOK_UNARYOP:
        if (pn->pn_op == JSOP_XMLNAME) {
            pn->pn_op = JSOP_SETXMLNAME;
            break;
        }
        /* FALL THROUGH */
#endif
      default:
        reportErrorNumber(NULL, JSREPORT_ERROR, JSMSG_BAD_LEFTSIDE_OF_ASS);
        return false;
    }
    return true;
}

JSParseNode *
Parser::assignExpr()
{
    JS_CHECK_RECURSION(context, return NULL);

#if JS_HAS_GENERATORS
    if (tokenStream.matchToken(TOK_YIELD, TSF_OPERAND))
        return returnOrYield(true);
#endif

    JSParseNode *pn = condExpr1();
    if (!pn)
        return NULL;

    if (!tokenStream.isCurrentTokenType(TOK_ASSIGN)) {
        tokenStream.ungetToken();
        return pn;
    }

    JSOp op = tokenStream.currentToken().t_op;
    if (!setAssignmentLhsOps(pn, op))
        return NULL;

    JSParseNode *rhs = assignExpr();
    if (!rhs)
        return NULL;
    if (PN_TYPE(pn) == TOK_NAME && pn->pn_used) {
        JSDefinition *dn = pn->pn_lexdef;

        /*
         * If the definition is not flagged as assigned, we must have imputed
         * the initialized flag to it, to optimize for flat closures. But that
         * optimization uses source coordinates to check dominance relations,
         * so we must extend the end of the definition to cover the right-hand
         * side of this assignment, i.e., the initializer.
         */
        if (!dn->isAssigned()) {
            JS_ASSERT(dn->isInitialized());
            dn->pn_pos.end = rhs->pn_pos.end;
        }
    }

    return JSParseNode::newBinaryOrAppend(TOK_ASSIGN, op, pn, rhs, tc);
}

static JSParseNode *
SetLvalKid(JSContext *cx, TokenStream *ts, JSTreeContext *tc,
           JSParseNode *pn, JSParseNode *kid, const char *name)
{
    if (kid->pn_type != TOK_NAME &&
        kid->pn_type != TOK_DOT &&
        (kid->pn_type != TOK_LP ||
         (kid->pn_op != JSOP_CALL && kid->pn_op != JSOP_EVAL &&
          kid->pn_op != JSOP_FUNCALL && kid->pn_op != JSOP_FUNAPPLY)) &&
#if JS_HAS_XML_SUPPORT
        (kid->pn_type != TOK_UNARYOP || kid->pn_op != JSOP_XMLNAME) &&
#endif
        kid->pn_type != TOK_LB) {
        ReportCompileErrorNumber(cx, ts, NULL, JSREPORT_ERROR, JSMSG_BAD_OPERAND, name);
        return NULL;
    }
    if (!CheckStrictAssignment(cx, tc, kid))
        return NULL;
    pn->pn_kid = kid;
    return kid;
}

static const char incop_name_str[][10] = {"increment", "decrement"};

static JSBool
SetIncOpKid(JSContext *cx, TokenStream *ts, JSTreeContext *tc,
            JSParseNode *pn, JSParseNode *kid,
            TokenKind tt, JSBool preorder)
{
    JSOp op;

    kid = SetLvalKid(cx, ts, tc, pn, kid, incop_name_str[tt == TOK_DEC]);
    if (!kid)
        return JS_FALSE;
    switch (kid->pn_type) {
      case TOK_NAME:
        op = (tt == TOK_INC)
             ? (preorder ? JSOP_INCNAME : JSOP_NAMEINC)
             : (preorder ? JSOP_DECNAME : JSOP_NAMEDEC);
        NoteLValue(cx, kid, tc);
        break;

      case TOK_DOT:
        op = (tt == TOK_INC)
             ? (preorder ? JSOP_INCPROP : JSOP_PROPINC)
             : (preorder ? JSOP_DECPROP : JSOP_PROPDEC);
        break;

      case TOK_LP:
        if (!MakeSetCall(cx, kid, tc, JSMSG_BAD_INCOP_OPERAND))
            return JS_FALSE;
        /* FALL THROUGH */
#if JS_HAS_XML_SUPPORT
      case TOK_UNARYOP:
        if (kid->pn_op == JSOP_XMLNAME)
            kid->pn_op = JSOP_SETXMLNAME;
        /* FALL THROUGH */
#endif
      case TOK_LB:
        op = (tt == TOK_INC)
             ? (preorder ? JSOP_INCELEM : JSOP_ELEMINC)
             : (preorder ? JSOP_DECELEM : JSOP_ELEMDEC);
        break;

      default:
        JS_ASSERT(0);
        op = JSOP_NOP;
    }
    pn->pn_op = op;
    return JS_TRUE;
}

JSParseNode *
Parser::unaryExpr()
{
    JSParseNode *pn, *pn2;

    JS_CHECK_RECURSION(context, return NULL);

    TokenKind tt = tokenStream.getToken(TSF_OPERAND);
    switch (tt) {
      case TOK_UNARYOP:
      case TOK_PLUS:
      case TOK_MINUS:
        pn = UnaryNode::create(tc);
        if (!pn)
            return NULL;
        pn->pn_type = TOK_UNARYOP;      /* PLUS and MINUS are binary */
        pn->pn_op = tokenStream.currentToken().t_op;
        pn2 = unaryExpr();
        if (!pn2)
            return NULL;
        pn->pn_pos.end = pn2->pn_pos.end;
        pn->pn_kid = pn2;
        break;

      case TOK_INC:
      case TOK_DEC:
        pn = UnaryNode::create(tc);
        if (!pn)
            return NULL;
        pn2 = memberExpr(JS_TRUE);
        if (!pn2)
            return NULL;
        if (!SetIncOpKid(context, &tokenStream, tc, pn, pn2, tt, JS_TRUE))
            return NULL;
        pn->pn_pos.end = pn2->pn_pos.end;
        break;

      case TOK_DELETE:
      {
        pn = UnaryNode::create(tc);
        if (!pn)
            return NULL;
        pn2 = unaryExpr();
        if (!pn2)
            return NULL;
        pn->pn_pos.end = pn2->pn_pos.end;

        /*
         * Under ECMA3, deleting any unary expression is valid -- it simply
         * returns true. Here we fold constants before checking for a call
         * expression, in order to rule out delete of a generator expression.
         */
        if (foldConstants && !js_FoldConstants(context, pn2, tc))
            return NULL;
        switch (pn2->pn_type) {
          case TOK_LP:
            if (!(pn2->pn_xflags & PNX_SETCALL)) {
                /*
                 * Call MakeSetCall to check for errors, but clear PNX_SETCALL
                 * because the optimizer will eliminate the useless delete.
                 */
                if (!MakeSetCall(context, pn2, tc, JSMSG_BAD_DELETE_OPERAND))
                    return NULL;
                pn2->pn_xflags &= ~PNX_SETCALL;
            }
            break;
          case TOK_NAME:
            if (!ReportStrictModeError(context, &tokenStream, tc, pn,
                                       JSMSG_DEPRECATED_DELETE_OPERAND)) {
                return NULL;
            }
            pn2->pn_op = JSOP_DELNAME;
            if (pn2->pn_atom == context->runtime->atomState.argumentsAtom) {
                tc->flags |= TCF_FUN_HEAVYWEIGHT;
                tc->countArgumentsUse(pn2);
            }
            break;
          default:;
        }
        pn->pn_kid = pn2;
        break;
      }
      case TOK_ERROR:
        return NULL;

      default:
        tokenStream.ungetToken();
        pn = memberExpr(JS_TRUE);
        if (!pn)
            return NULL;

        /* Don't look across a newline boundary for a postfix incop. */
        if (tokenStream.onCurrentLine(pn->pn_pos)) {
            tt = tokenStream.peekTokenSameLine(TSF_OPERAND);
            if (tt == TOK_INC || tt == TOK_DEC) {
                (void) tokenStream.getToken();
                pn2 = UnaryNode::create(tc);
                if (!pn2)
                    return NULL;
                if (!SetIncOpKid(context, &tokenStream, tc, pn2, pn, tt, JS_FALSE))
                    return NULL;
                pn2->pn_pos.begin = pn->pn_pos.begin;
                pn = pn2;
            }
        }
        break;
    }
    return pn;
}

#if JS_HAS_GENERATORS

/*
 * A dedicated helper for transplanting the comprehension expression E in
 *
 *   [E for (V in I)]   // array comprehension
 *   (E for (V in I))   // generator expression
 *
 * from its initial location in the AST, on the left of the 'for', to its final
 * position on the right. To avoid a separate pass we do this by adjusting the
 * blockids and name binding links that were established when E was parsed.
 *
 * A generator expression desugars like so:
 *
 *   (E for (V in I)) => (function () { for (var V in I) yield E; })()
 *
 * so the transplanter must adjust static level as well as blockid. E's source
 * coordinates in root->pn_pos are critical to deciding which binding links to
 * preserve and which to cut.
 *
 * NB: This is not a general tree transplanter -- it knows in particular that
 * the one or more bindings induced by V have not yet been created.
 */
class CompExprTransplanter {
    JSParseNode     *root;
    JSTreeContext   *tc;
    bool            genexp;
    uintN           adjust;
    uintN           funcLevel;

  public:
    CompExprTransplanter(JSParseNode *pn, JSTreeContext *tc, bool ge, uintN adj)
      : root(pn), tc(tc), genexp(ge), adjust(adj), funcLevel(0)
    {
    }

    bool transplant(JSParseNode *pn);
};

/*
 * A helper for lazily checking for the presence of illegal |yield| or |arguments|
 * tokens inside of generator expressions. This must be done lazily since we don't
 * know whether we're in a generator expression until we see the "for" token after
 * we've already parsed the body expression.
 *
 * Use in any context which may turn out to be inside a generator expression. This
 * includes parenthesized expressions and argument lists, and it includes the tail
 * of generator expressions.
 * 
 * The guard will keep track of any |yield| or |arguments| tokens that occur while
 * parsing the body. As soon as the parser reaches the end of the body expression,
 * call endBody() to reset the context's state, and then immediately call:
 *
 * - checkValidBody() if this *did* turn out to be a generator expression
 * - maybeNoteGenerator() if this *did not* turn out to be a generator expression
 */
class GenexpGuard {
    JSTreeContext   *tc;
    uint32          startYieldCount;
    uint32          startArgumentsCount;

  public:
    explicit GenexpGuard(JSTreeContext *tc)
      : tc(tc)
    {
        if (tc->parenDepth == 0) {
            tc->yieldCount = tc->argumentsCount = 0;
            tc->yieldNode = tc->argumentsNode = NULL;
        }
        startYieldCount = tc->yieldCount;
        startArgumentsCount = tc->argumentsCount;
        tc->parenDepth++;
    }

    void endBody();
    bool checkValidBody(JSParseNode *pn);
    bool maybeNoteGenerator();
};

void
GenexpGuard::endBody()
{
    tc->parenDepth--;
}

/*
 * Check whether a |yield| or |arguments| token has been encountered in the
 * body expression, and if so, report an error.
 *
 * Call this after endBody() when determining that the body *was* in a
 * generator expression.
 */
bool
GenexpGuard::checkValidBody(JSParseNode *pn)
{
    if (tc->yieldCount > startYieldCount) {
        JSParseNode *errorNode = tc->yieldNode;
        if (!errorNode)
            errorNode = pn;
        tc->parser->reportErrorNumber(errorNode, JSREPORT_ERROR, JSMSG_BAD_GENEXP_BODY, js_yield_str);
        return false;
    }

    if (tc->argumentsCount > startArgumentsCount) {
        JSParseNode *errorNode = tc->argumentsNode;
        if (!errorNode)
            errorNode = pn;
        tc->parser->reportErrorNumber(errorNode, JSREPORT_ERROR, JSMSG_BAD_GENEXP_BODY, js_arguments_str);
        return false;
    }

    return true;
}

/*
 * Check whether a |yield| token has been encountered in the body expression,
 * and if so, note that the current function is a generator function.
 *
 * Call this after endBody() when determining that the body *was not* in a
 * generator expression.
 */
bool
GenexpGuard::maybeNoteGenerator()
{
    if (tc->yieldCount > 0) {
        tc->flags |= TCF_FUN_IS_GENERATOR;
        if (!tc->inFunction()) {
            tc->parser->reportErrorNumber(NULL, JSREPORT_ERROR, JSMSG_BAD_RETURN_OR_YIELD,
                                          js_yield_str);
            return false;
        }
    }
    return true;
}

/*
 * Any definitions nested within the comprehension expression of a generator
 * expression must move "down" one static level, which of course increases the
 * upvar-frame-skip count.
 */
static bool
BumpStaticLevel(JSParseNode *pn, JSTreeContext *tc)
{
    if (!pn->pn_cookie.isFree()) {
        uintN level = pn->pn_cookie.level() + 1;

        JS_ASSERT(level >= tc->staticLevel);
        if (level >= UpvarCookie::FREE_LEVEL) {
            JS_ReportErrorNumber(tc->parser->context, js_GetErrorMessage, NULL,
                                 JSMSG_TOO_DEEP, js_function_str);
            return false;
        }

        pn->pn_cookie.set(level, pn->pn_cookie.slot());
    }
    return true;
}

static void
AdjustBlockId(JSParseNode *pn, uintN adjust, JSTreeContext *tc)
{
    JS_ASSERT(pn->pn_arity == PN_LIST || pn->pn_arity == PN_FUNC || pn->pn_arity == PN_NAME);
    pn->pn_blockid += adjust;
    if (pn->pn_blockid >= tc->blockidGen)
        tc->blockidGen = pn->pn_blockid + 1;
}

bool
CompExprTransplanter::transplant(JSParseNode *pn)
{
    if (!pn)
        return true;

    switch (pn->pn_arity) {
      case PN_LIST:
        for (JSParseNode *pn2 = pn->pn_head; pn2; pn2 = pn2->pn_next) {
            if (!transplant(pn2))
                return false;
        }
        if (pn->pn_pos >= root->pn_pos)
            AdjustBlockId(pn, adjust, tc);
        break;

      case PN_TERNARY:
        if (!transplant(pn->pn_kid1) ||
            !transplant(pn->pn_kid2) ||
            !transplant(pn->pn_kid3))
            return false;
        break;

      case PN_BINARY:
        if (!transplant(pn->pn_left))
            return false;

        /* Binary TOK_COLON nodes can have left == right. See bug 492714. */
        if (pn->pn_right != pn->pn_left) {
            if (!transplant(pn->pn_right))
                return false;
        }
        break;

      case PN_UNARY:
        if (!transplant(pn->pn_kid))
            return false;
        break;

      case PN_FUNC:
      {
        /*
         * Only the first level of transplant recursion through functions needs
         * to reparent the funbox, since all descendant functions are correctly
         * linked under the top-most funbox. But every visit to this case needs
         * to update funbox->level.
         *
         * Recall that funbox->level is the static level of the code containing
         * the definition or expression of the function and not the static level
         * of the function's body.
         */
        JSFunctionBox *funbox = pn->pn_funbox;

        funbox->level = tc->staticLevel + funcLevel;
        if (++funcLevel == 1 && genexp) {
            JSFunctionBox *parent = tc->funbox;

            JSFunctionBox **funboxp = &tc->parent->functionList;
            while (*funboxp != funbox)
                funboxp = &(*funboxp)->siblings;
            *funboxp = funbox->siblings;

            funbox->parent = parent;
            funbox->siblings = parent->kids;
            parent->kids = funbox;
            funbox->level = tc->staticLevel;
        }
        /* FALL THROUGH */
      }

      case PN_NAME:
        if (!transplant(pn->maybeExpr()))
            return false;
        if (pn->pn_arity == PN_FUNC)
            --funcLevel;

        if (pn->pn_defn) {
            if (genexp && !BumpStaticLevel(pn, tc))
                return false;
        } else if (pn->pn_used) {
            JS_ASSERT(pn->pn_op != JSOP_NOP);
            JS_ASSERT(pn->pn_cookie.isFree());

            JSDefinition *dn = pn->pn_lexdef;
            JS_ASSERT(dn->pn_defn);

            /*
             * Adjust the definition's block id only if it is a placeholder not
             * to the left of the root node, and if pn is the last use visited
             * in the comprehension expression (to avoid adjusting the blockid
             * multiple times).
             *
             * Non-placeholder definitions within the comprehension expression
             * will be visited further below.
             */
            if (dn->isPlaceholder() && dn->pn_pos >= root->pn_pos && dn->dn_uses == pn) {
                if (genexp && !BumpStaticLevel(dn, tc))
                    return false;
                AdjustBlockId(dn, adjust, tc);
            }

            JSAtom *atom = pn->pn_atom;
#ifdef DEBUG
            JSStmtInfo *stmt = js_LexicalLookup(tc, atom, NULL);
            JS_ASSERT(!stmt || stmt != tc->topStmt);
#endif
            if (genexp && PN_OP(dn) != JSOP_CALLEE) {
                JS_ASSERT(!tc->decls.lookupFirst(atom));

                if (dn->pn_pos < root->pn_pos) {
                    /*
                     * The variable originally appeared to be a use of a
                     * definition or placeholder outside the generator, but now
                     * we know it is scoped within the comprehension tail's
                     * clauses. Make it (along with any other uses within the
                     * generator) a use of a new placeholder in the generator's
                     * lexdeps.
                     */
                    JSDefinition *dn2 = MakePlaceholder(pn, tc);
                    if (!dn2)
                        return false;
                    dn2->pn_pos = root->pn_pos;

                    /* 
                     * Change all uses of |dn| that lie within the generator's
                     * |yield| expression into uses of dn2.
                     */
                    JSParseNode **pnup = &dn->dn_uses;
                    JSParseNode *pnu;
                    while ((pnu = *pnup) != NULL && pnu->pn_pos >= root->pn_pos) {
                        pnu->pn_lexdef = dn2;
                        dn2->pn_dflags |= pnu->pn_dflags & PND_USE2DEF_FLAGS;
                        pnup = &pnu->pn_link;
                    }
                    dn2->dn_uses = dn->dn_uses;
                    dn->dn_uses = *pnup;
                    *pnup = NULL;
                    if (!tc->lexdeps->put(atom, dn2))
                        return false;
                } else if (dn->isPlaceholder()) {
                    /*
                     * The variable first occurs free in the 'yield' expression;
                     * move the existing placeholder node (and all its uses)
                     * from the parent's lexdeps into the generator's lexdeps.
                     */
                    tc->parent->lexdeps->remove(atom);
                    if (!tc->lexdeps->put(atom, dn))
                        return false;
                }
            }
        }

        if (pn->pn_pos >= root->pn_pos)
            AdjustBlockId(pn, adjust, tc);
        break;

      case PN_NAMESET:
        if (!transplant(pn->pn_tree))
            return false;
        break;
    }
    return true;
}

/*
 * Starting from a |for| keyword after the first array initialiser element or
 * an expression in an open parenthesis, parse the tail of the comprehension
 * or generator expression signified by this |for| keyword in context.
 *
 * Return null on failure, else return the top-most parse node for the array
 * comprehension or generator expression, with a unary node as the body of the
 * (possibly nested) for-loop, initialized by |type, op, kid|.
 */
JSParseNode *
Parser::comprehensionTail(JSParseNode *kid, uintN blockid, bool isGenexp,
                          TokenKind type, JSOp op)
{
    uintN adjust;
    JSParseNode *pn, *pn2, *pn3, **pnp;
    JSStmtInfo stmtInfo;
    BindData data;
    TokenKind tt;
    JSAtom *atom;

    JS_ASSERT(tokenStream.currentToken().type == TOK_FOR);

    if (type == TOK_SEMI) {
        /*
         * Generator expression desugars to an immediately applied lambda that
         * yields the next value from a for-in loop (possibly nested, and with
         * optional if guard). Make pn be the TOK_LC body node.
         */
        pn = PushLexicalScope(context, &tokenStream, tc, &stmtInfo);
        if (!pn)
            return NULL;
        adjust = pn->pn_blockid - blockid;
    } else {
        JS_ASSERT(type == TOK_ARRAYPUSH);

        /*
         * Make a parse-node and literal object representing the block scope of
         * this array comprehension. Our caller in primaryExpr, the TOK_LB case
         * aka the array initialiser case, has passed the blockid to claim for
         * the comprehension's block scope. We allocate that id or one above it
         * here, by calling js_PushLexicalScope.
         *
         * In the case of a comprehension expression that has nested blocks
         * (e.g., let expressions), we will allocate a higher blockid but then
         * slide all blocks "to the right" to make room for the comprehension's
         * block scope.
         */
        adjust = tc->blockid();
        pn = PushLexicalScope(context, &tokenStream, tc, &stmtInfo);
        if (!pn)
            return NULL;

        JS_ASSERT(blockid <= pn->pn_blockid);
        JS_ASSERT(blockid < tc->blockidGen);
        JS_ASSERT(tc->bodyid < blockid);
        pn->pn_blockid = stmtInfo.blockid = blockid;
        JS_ASSERT(adjust < blockid);
        adjust = blockid - adjust;
    }

    pnp = &pn->pn_expr;

    CompExprTransplanter transplanter(kid, tc, type == TOK_SEMI, adjust);
    transplanter.transplant(kid);

    data.pn = NULL;
    data.op = JSOP_NOP;
    data.binder = BindLet;
    data.let.overflow = JSMSG_ARRAY_INIT_TOO_BIG;

    do {
        /*
         * FOR node is binary, left is loop control and right is body.  Use
         * index to count each block-local let-variable on the left-hand side
         * of the IN.
         */
        pn2 = BinaryNode::create(tc);
        if (!pn2)
            return NULL;

        pn2->pn_op = JSOP_ITER;
        pn2->pn_iflags = JSITER_ENUMERATE;
        if (tokenStream.matchToken(TOK_NAME)) {
            if (tokenStream.currentToken().t_atom == context->runtime->atomState.eachAtom)
                pn2->pn_iflags |= JSITER_FOREACH;
            else
                tokenStream.ungetToken();
        }
        MUST_MATCH_TOKEN(TOK_LP, JSMSG_PAREN_AFTER_FOR);

        GenexpGuard guard(tc);

        atom = NULL;
        tt = tokenStream.getToken();
        switch (tt) {
#if JS_HAS_DESTRUCTURING
          case TOK_LB:
          case TOK_LC:
            tc->flags |= TCF_DECL_DESTRUCTURING;
            pn3 = primaryExpr(tt, JS_FALSE);
            tc->flags &= ~TCF_DECL_DESTRUCTURING;
            if (!pn3)
                return NULL;
            break;
#endif

          case TOK_NAME:
            atom = tokenStream.currentToken().t_atom;

            /*
             * Create a name node with pn_op JSOP_NAME.  We can't set pn_op to
             * JSOP_GETLOCAL here, because we don't yet know the block's depth
             * in the operand stack frame.  The code generator computes that,
             * and it tries to bind all names to slots, so we must let it do
             * the deed.
             */
            pn3 = NewBindingNode(atom, tc, true);
            if (!pn3)
                return NULL;
            break;

          default:
            reportErrorNumber(NULL, JSREPORT_ERROR, JSMSG_NO_VARIABLE_NAME);

          case TOK_ERROR:
            return NULL;
        }

        MUST_MATCH_TOKEN(TOK_IN, JSMSG_IN_AFTER_FOR_NAME);
        JSParseNode *pn4 = expr();
        if (!pn4)
            return NULL;
        MUST_MATCH_TOKEN(TOK_RP, JSMSG_PAREN_AFTER_FOR_CTRL);

        guard.endBody();

        if (isGenexp) {
            if (!guard.checkValidBody(pn2))
                return NULL;
        } else {
            if (!guard.maybeNoteGenerator())
                return NULL;
        }

        switch (tt) {
#if JS_HAS_DESTRUCTURING
          case TOK_LB:
          case TOK_LC:
            if (!CheckDestructuring(context, &data, pn3, tc))
                return NULL;

            if (versionNumber() == JSVERSION_1_7) {
                /* Destructuring requires [key, value] enumeration in JS1.7. */
                if (pn3->pn_type != TOK_RB || pn3->pn_count != 2) {
                    reportErrorNumber(NULL, JSREPORT_ERROR, JSMSG_BAD_FOR_LEFTSIDE);
                    return NULL;
                }

                JS_ASSERT(pn2->pn_op == JSOP_ITER);
                JS_ASSERT(pn2->pn_iflags & JSITER_ENUMERATE);
                if (!(pn2->pn_iflags & JSITER_FOREACH))
                    pn2->pn_iflags |= JSITER_FOREACH | JSITER_KEYVALUE;
            }
            break;
#endif

          case TOK_NAME:
            data.pn = pn3;
            if (!data.binder(context, &data, atom, tc))
                return NULL;
            break;

          default:;
        }

        /*
         * Synthesize a declaration. Every definition must appear in the parse
         * tree in order for ComprehensionTranslator to work.
         */
        JSParseNode *vars = ListNode::create(tc);
        if (!vars)
            return NULL;
        vars->pn_op = JSOP_NOP;
        vars->pn_type = TOK_VAR;
        vars->pn_pos = pn3->pn_pos;
        vars->makeEmpty();
        vars->append(pn3);
        vars->pn_xflags |= PNX_FORINVAR;

        /* Definitions can't be passed directly to EmitAssignment as lhs. */
        pn3 = CloneLeftHandSide(pn3, tc);
        if (!pn3)
            return NULL;

        pn2->pn_left = TernaryNode::create(TOK_IN, JSOP_NOP, vars, pn3, pn4, tc);
        if (!pn2->pn_left)
            return NULL;
        *pnp = pn2;
        pnp = &pn2->pn_right;
    } while (tokenStream.matchToken(TOK_FOR));

    if (tokenStream.matchToken(TOK_IF)) {
        pn2 = TernaryNode::create(tc);
        if (!pn2)
            return NULL;
        pn2->pn_kid1 = condition();
        if (!pn2->pn_kid1)
            return NULL;
        *pnp = pn2;
        pnp = &pn2->pn_kid2;
    }

    pn2 = UnaryNode::create(tc);
    if (!pn2)
        return NULL;
    pn2->pn_type = type;
    pn2->pn_op = op;
    pn2->pn_kid = kid;
    *pnp = pn2;

    PopStatement(tc);
    return pn;
}

#if JS_HAS_GENERATOR_EXPRS

/*
 * Starting from a |for| keyword after an expression, parse the comprehension
 * tail completing this generator expression. Wrap the expression at kid in a
 * generator function that is immediately called to evaluate to the generator
 * iterator that is the value of this generator expression.
 *
 * |kid| must be the expression before the |for| keyword; we return an
 * application of a generator function that includes the |for| loops and
 * |if| guards, with |kid| as the operand of a |yield| expression as the
 * innermost loop body.
 *
 * Note how unlike Python, we do not evaluate the expression to the right of
 * the first |in| in the chain of |for| heads. Instead, a generator expression
 * is merely sugar for a generator function expression and its application.
 */
JSParseNode *
Parser::generatorExpr(JSParseNode *kid)
{
    /* Create a |yield| node for |kid|. */
    JSParseNode *pn = UnaryNode::create(tc);
    if (!pn)
        return NULL;
    pn->pn_type = TOK_YIELD;
    pn->pn_op = JSOP_YIELD;
    pn->pn_parens = true;
    pn->pn_pos = kid->pn_pos;
    pn->pn_kid = kid;
    pn->pn_hidden = true;

    /* Make a new node for the desugared generator function. */
    JSParseNode *genfn = FunctionNode::create(tc);
    if (!genfn)
        return NULL;
    genfn->pn_type = TOK_FUNCTION;
    genfn->pn_op = JSOP_LAMBDA;
    JS_ASSERT(!genfn->pn_body);
    genfn->pn_dflags = PND_FUNARG;

    {
        JSTreeContext *outertc = tc;
        JSTreeContext gentc(tc->parser);
        if (!gentc.init(context))
            return NULL;

        JSFunctionBox *funbox = EnterFunction(genfn, &gentc);
        if (!funbox)
            return NULL;

        /*
         * We have to dance around a bit to propagate sharp variables from
         * outertc to gentc before setting TCF_HAS_SHARPS implicitly by
         * propagating all of outertc's TCF_FUN_FLAGS flags. As below, we have
         * to be conservative by leaving TCF_HAS_SHARPS set in outertc if we
         * do propagate to gentc.
         */
        if (outertc->flags & TCF_HAS_SHARPS) {
            gentc.flags |= TCF_IN_FUNCTION;
            if (!gentc.ensureSharpSlots())
                return NULL;
        }

        /*
         * We assume conservatively that any deoptimization flag in tc->flags
         * besides TCF_FUN_PARAM_ARGUMENTS can come from the kid. So we
         * propagate these flags into genfn. For code simplicity we also do
         * not detect if the flags were only set in the kid and could be
         * removed from tc->flags.
         */
        gentc.flags |= TCF_FUN_IS_GENERATOR | TCF_GENEXP_LAMBDA |
                       (tc->flags & (TCF_FUN_FLAGS & ~TCF_FUN_PARAM_ARGUMENTS));
        funbox->tcflags |= gentc.flags;
        genfn->pn_funbox = funbox;
        genfn->pn_blockid = gentc.bodyid;

        JSParseNode *body = comprehensionTail(pn, outertc->blockid(), true);
        if (!body)
            return NULL;
        JS_ASSERT(!genfn->pn_body);
        genfn->pn_body = body;
        genfn->pn_pos.begin = body->pn_pos.begin = kid->pn_pos.begin;
        genfn->pn_pos.end = body->pn_pos.end = tokenStream.currentToken().pos.end;

        if (!LeaveFunction(genfn, &gentc))
            return NULL;
    }

    /*
     * Our result is a call expression that invokes the anonymous generator
     * function object.
     */
    JSParseNode *result = ListNode::create(tc);
    if (!result)
        return NULL;
    result->pn_type = TOK_LP;
    result->pn_op = JSOP_CALL;
    result->pn_pos.begin = genfn->pn_pos.begin;
    result->initList(genfn);
    return result;
}

static const char js_generator_str[] = "generator";

#endif /* JS_HAS_GENERATOR_EXPRS */
#endif /* JS_HAS_GENERATORS */

JSBool
Parser::argumentList(JSParseNode *listNode)
{
    if (tokenStream.matchToken(TOK_RP, TSF_OPERAND))
        return JS_TRUE;

    GenexpGuard guard(tc);
    bool arg0 = true;

    do {
        JSParseNode *argNode = assignExpr();
        if (!argNode)
            return JS_FALSE;
        if (arg0)
            guard.endBody();

#if JS_HAS_GENERATORS
        if (argNode->pn_type == TOK_YIELD &&
            !argNode->pn_parens &&
            tokenStream.peekToken() == TOK_COMMA) {
            reportErrorNumber(argNode, JSREPORT_ERROR, JSMSG_BAD_GENERATOR_SYNTAX, js_yield_str);
            return JS_FALSE;
        }
#endif
#if JS_HAS_GENERATOR_EXPRS
        if (tokenStream.matchToken(TOK_FOR)) {
            if (!guard.checkValidBody(argNode))
                return JS_FALSE;
            argNode = generatorExpr(argNode);
            if (!argNode)
                return JS_FALSE;
            if (listNode->pn_count > 1 ||
                tokenStream.peekToken() == TOK_COMMA) {
                reportErrorNumber(argNode, JSREPORT_ERROR, JSMSG_BAD_GENERATOR_SYNTAX,
                                  js_generator_str);
                return JS_FALSE;
            }
        } else
#endif
        if (arg0 && !guard.maybeNoteGenerator())
            return JS_FALSE;

        arg0 = false;

        listNode->append(argNode);
    } while (tokenStream.matchToken(TOK_COMMA));

    if (tokenStream.getToken() != TOK_RP) {
        reportErrorNumber(NULL, JSREPORT_ERROR, JSMSG_PAREN_AFTER_ARGS);
        return JS_FALSE;
    }
    return JS_TRUE;
}

/* Check for an immediately-applied (new'ed) lambda and clear PND_FUNARG. */
static JSParseNode *
CheckForImmediatelyAppliedLambda(JSParseNode *pn)
{
    if (pn->pn_type == TOK_FUNCTION) {
        JS_ASSERT(pn->pn_arity == PN_FUNC);

        JSFunctionBox *funbox = pn->pn_funbox;
        JS_ASSERT((funbox->function())->flags & JSFUN_LAMBDA);
        if (!(funbox->tcflags & (TCF_FUN_USES_ARGUMENTS | TCF_FUN_USES_OWN_NAME)))
            pn->pn_dflags &= ~PND_FUNARG;
    }
    return pn;
}

JSParseNode *
Parser::memberExpr(JSBool allowCallSyntax)
{
    JSParseNode *pn, *pn2, *pn3;

    JS_CHECK_RECURSION(context, return NULL);

    /* Check for new expression first. */
    TokenKind tt = tokenStream.getToken(TSF_OPERAND);
    if (tt == TOK_NEW) {
        pn = ListNode::create(tc);
        if (!pn)
            return NULL;
        pn2 = memberExpr(JS_FALSE);
        if (!pn2)
            return NULL;
        pn2 = CheckForImmediatelyAppliedLambda(pn2);
        pn->pn_op = JSOP_NEW;
        pn->initList(pn2);
        pn->pn_pos.begin = pn2->pn_pos.begin;

        if (tokenStream.matchToken(TOK_LP) && !argumentList(pn))
            return NULL;
        if (pn->pn_count > ARGC_LIMIT) {
            JS_ReportErrorNumber(context, js_GetErrorMessage, NULL,
                                 JSMSG_TOO_MANY_CON_ARGS);
            return NULL;
        }
        pn->pn_pos.end = pn->last()->pn_pos.end;
    } else {
        pn = primaryExpr(tt, JS_FALSE);
        if (!pn)
            return NULL;

        if (pn->pn_type == TOK_ANYNAME ||
            pn->pn_type == TOK_AT ||
            pn->pn_type == TOK_DBLCOLON) {
            pn2 = NewOrRecycledNode(tc);
            if (!pn2)
                return NULL;
            pn2->pn_type = TOK_UNARYOP;
            pn2->pn_pos = pn->pn_pos;
            pn2->pn_op = JSOP_XMLNAME;
            pn2->pn_arity = PN_UNARY;
            pn2->pn_parens = false;
            pn2->pn_kid = pn;
            pn = pn2;
        }
    }

    while ((tt = tokenStream.getToken()) > TOK_EOF) {
        if (tt == TOK_DOT) {
            pn2 = NameNode::create(NULL, tc);
            if (!pn2)
                return NULL;
#if JS_HAS_XML_SUPPORT
            tt = tokenStream.getToken(TSF_OPERAND | TSF_KEYWORD_IS_NAME);

            /* Treat filters as 'with' statements for name deoptimization. */
            JSParseNode *oldWith = tc->innermostWith;
            JSStmtInfo stmtInfo;
            if (tt == TOK_LP) {
                tc->innermostWith = pn;
                js_PushStatement(tc, &stmtInfo, STMT_WITH, -1);
            }

            pn3 = primaryExpr(tt, JS_TRUE);
            if (!pn3)
                return NULL;

            if (tt == TOK_LP) {
                tc->innermostWith = oldWith;
                PopStatement(tc);
            }

            /* Check both tt and pn_type, to distinguish |x.(y)| and |x.y::z| from |x.y|. */
            if (tt == TOK_NAME && pn3->pn_type == TOK_NAME) {
                pn2->pn_op = JSOP_GETPROP;
                pn2->pn_expr = pn;
                pn2->pn_atom = pn3->pn_atom;
                RecycleTree(pn3, tc);
            } else {
                if (tt == TOK_LP) {
                    pn2->pn_type = TOK_FILTER;
                    pn2->pn_op = JSOP_FILTER;

                    /* A filtering predicate is like a with statement. */
                    tc->flags |= TCF_FUN_HEAVYWEIGHT;
                } else if (TokenKindIsXML(PN_TYPE(pn3))) {
                    pn2->pn_type = TOK_LB;
                    pn2->pn_op = JSOP_GETELEM;
                } else {
                    reportErrorNumber(NULL, JSREPORT_ERROR, JSMSG_NAME_AFTER_DOT);
                    return NULL;
                }
                pn2->pn_arity = PN_BINARY;
                pn2->pn_left = pn;
                pn2->pn_right = pn3;
            }
#else
            MUST_MATCH_TOKEN_WITH_FLAGS(TOK_NAME, JSMSG_NAME_AFTER_DOT, TSF_KEYWORD_IS_NAME);
            pn2->pn_op = JSOP_GETPROP;
            pn2->pn_expr = pn;
            pn2->pn_atom = tokenStream.currentToken().t_atom;
#endif
            pn2->pn_pos.begin = pn->pn_pos.begin;
            pn2->pn_pos.end = tokenStream.currentToken().pos.end;
#if JS_HAS_XML_SUPPORT
        } else if (tt == TOK_DBLDOT) {
            pn2 = BinaryNode::create(tc);
            if (!pn2)
                return NULL;
            tt = tokenStream.getToken(TSF_OPERAND | TSF_KEYWORD_IS_NAME);
            pn3 = primaryExpr(tt, JS_TRUE);
            if (!pn3)
                return NULL;
            tt = PN_TYPE(pn3);
            if (tt == TOK_NAME && !pn3->pn_parens) {
                pn3->pn_type = TOK_STRING;
                pn3->pn_arity = PN_NULLARY;
                pn3->pn_op = JSOP_QNAMEPART;
            } else if (!TokenKindIsXML(tt)) {
                reportErrorNumber(NULL, JSREPORT_ERROR, JSMSG_NAME_AFTER_DOT);
                return NULL;
            }
            pn2->pn_op = JSOP_DESCENDANTS;
            pn2->pn_left = pn;
            pn2->pn_right = pn3;
            pn2->pn_pos.begin = pn->pn_pos.begin;
            pn2->pn_pos.end = tokenStream.currentToken().pos.end;
#endif
        } else if (tt == TOK_LB) {
            pn2 = BinaryNode::create(tc);
            if (!pn2)
                return NULL;
            pn3 = expr();
            if (!pn3)
                return NULL;

            MUST_MATCH_TOKEN(TOK_RB, JSMSG_BRACKET_IN_INDEX);
            pn2->pn_pos.begin = pn->pn_pos.begin;
            pn2->pn_pos.end = tokenStream.currentToken().pos.end;

            /*
             * Optimize o['p'] to o.p by rewriting pn2, but avoid rewriting
             * o['0'] to use JSOP_GETPROP, to keep fast indexing disjoint in
             * the interpreter from fast property access. However, if the
             * bracketed string is a uint32, we rewrite pn3 to be a number
             * instead of a string.
             */
            do {
                if (pn3->pn_type == TOK_STRING) {
                    jsuint index;

                    if (!js_IdIsIndex(ATOM_TO_JSID(pn3->pn_atom), &index)) {
                        pn2->pn_type = TOK_DOT;
                        pn2->pn_op = JSOP_GETPROP;
                        pn2->pn_arity = PN_NAME;
                        pn2->pn_expr = pn;
                        pn2->pn_atom = pn3->pn_atom;
                        break;
                    }
                    pn3->pn_type = TOK_NUMBER;
                    pn3->pn_op = JSOP_DOUBLE;
                    pn3->pn_dval = index;
                }
                pn2->pn_op = JSOP_GETELEM;
                pn2->pn_left = pn;
                pn2->pn_right = pn3;
            } while (0);
        } else if (allowCallSyntax && tt == TOK_LP) {
            pn2 = ListNode::create(tc);
            if (!pn2)
                return NULL;
            pn2->pn_op = JSOP_CALL;

            pn = CheckForImmediatelyAppliedLambda(pn);
            if (pn->pn_op == JSOP_NAME) {
                if (pn->pn_atom == context->runtime->atomState.evalAtom) {
                    /* Select JSOP_EVAL and flag tc as heavyweight. */
                    pn2->pn_op = JSOP_EVAL;
                    tc->noteCallsEval();
                    tc->flags |= TCF_FUN_HEAVYWEIGHT;
                    /*
                     * In non-strict mode code, direct calls to eval can add
                     * variables to the call object.
                     */
                    if (!tc->inStrictMode())
                        tc->noteHasExtensibleScope();
                }
            } else if (pn->pn_op == JSOP_GETPROP) {
                /* Select JSOP_FUNAPPLY given foo.apply(...). */
                if (pn->pn_atom == context->runtime->atomState.applyAtom)
                    pn2->pn_op = JSOP_FUNAPPLY;
                else if (pn->pn_atom == context->runtime->atomState.callAtom)
                    pn2->pn_op = JSOP_FUNCALL;
            }

            pn2->initList(pn);
            pn2->pn_pos.begin = pn->pn_pos.begin;

            if (!argumentList(pn2))
                return NULL;
            if (pn2->pn_count > ARGC_LIMIT) {
                JS_ReportErrorNumber(context, js_GetErrorMessage, NULL,
                                     JSMSG_TOO_MANY_FUN_ARGS);
                return NULL;
            }
            pn2->pn_pos.end = tokenStream.currentToken().pos.end;
        } else {
            tokenStream.ungetToken();
            return pn;
        }

        pn = pn2;
    }
    if (tt == TOK_ERROR)
        return NULL;
    return pn;
}

JSParseNode *
Parser::bracketedExpr()
{
    uintN oldflags;
    JSParseNode *pn;

    /*
     * Always accept the 'in' operator in a parenthesized expression,
     * where it's unambiguous, even if we might be parsing the init of a
     * for statement.
     */
    oldflags = tc->flags;
    tc->flags &= ~TCF_IN_FOR_INIT;
    pn = expr();
    tc->flags = oldflags | (tc->flags & TCF_FUN_FLAGS);
    return pn;
}

#if JS_HAS_XML_SUPPORT

JSParseNode *
Parser::endBracketedExpr()
{
    JSParseNode *pn;

    pn = bracketedExpr();
    if (!pn)
        return NULL;

    MUST_MATCH_TOKEN(TOK_RB, JSMSG_BRACKET_AFTER_ATTR_EXPR);
    return pn;
}

/*
 * From the ECMA-357 grammar in 11.1.1 and 11.1.2:
 *
 *      AttributeIdentifier:
 *              @ PropertySelector
 *              @ QualifiedIdentifier
 *              @ [ Expression ]
 *
 *      PropertySelector:
 *              Identifier
 *              *
 *
 *      QualifiedIdentifier:
 *              PropertySelector :: PropertySelector
 *              PropertySelector :: [ Expression ]
 *
 * We adapt AttributeIdentifier and QualifiedIdentier to be LL(1), like so:
 *
 *      AttributeIdentifier:
 *              @ QualifiedIdentifier
 *              @ [ Expression ]
 *
 *      PropertySelector:
 *              Identifier
 *              *
 *
 *      QualifiedIdentifier:
 *              PropertySelector :: PropertySelector
 *              PropertySelector :: [ Expression ]
 *              PropertySelector
 *
 * As PrimaryExpression: Identifier is in ECMA-262 and we want the semantics
 * for that rule to result in a name node, but ECMA-357 extends the grammar
 * to include PrimaryExpression: QualifiedIdentifier, we must factor further:
 *
 *      QualifiedIdentifier:
 *              PropertySelector QualifiedSuffix
 *
 *      QualifiedSuffix:
 *              :: PropertySelector
 *              :: [ Expression ]
 *              /nothing/
 *
 * And use this production instead of PrimaryExpression: QualifiedIdentifier:
 *
 *      PrimaryExpression:
 *              Identifier QualifiedSuffix
 *
 * We hoist the :: match into callers of QualifiedSuffix, in order to tweak
 * PropertySelector vs. Identifier pn_arity, pn_op, and other members.
 */
JSParseNode *
Parser::propertySelector()
{
    JSParseNode *pn;

    pn = NullaryNode::create(tc);
    if (!pn)
        return NULL;
    if (pn->pn_type == TOK_STAR) {
        pn->pn_type = TOK_ANYNAME;
        pn->pn_op = JSOP_ANYNAME;
        pn->pn_atom = context->runtime->atomState.starAtom;
    } else {
        JS_ASSERT(pn->pn_type == TOK_NAME);
        pn->pn_op = JSOP_QNAMEPART;
        pn->pn_arity = PN_NAME;
        pn->pn_atom = tokenStream.currentToken().t_atom;
        pn->pn_cookie.makeFree();
    }
    return pn;
}

JSParseNode *
Parser::qualifiedSuffix(JSParseNode *pn)
{
    JSParseNode *pn2, *pn3;
    TokenKind tt;

    JS_ASSERT(tokenStream.currentToken().type == TOK_DBLCOLON);
    pn2 = NameNode::create(NULL, tc);
    if (!pn2)
        return NULL;

    /* Left operand of :: must be evaluated if it is an identifier. */
    if (pn->pn_op == JSOP_QNAMEPART)
        pn->pn_op = JSOP_NAME;

    tt = tokenStream.getToken(TSF_KEYWORD_IS_NAME);
    if (tt == TOK_STAR || tt == TOK_NAME) {
        /* Inline and specialize propertySelector for JSOP_QNAMECONST. */
        pn2->pn_op = JSOP_QNAMECONST;
        pn2->pn_pos.begin = pn->pn_pos.begin;
        pn2->pn_atom = (tt == TOK_STAR)
                       ? context->runtime->atomState.starAtom
                       : tokenStream.currentToken().t_atom;
        pn2->pn_expr = pn;
        pn2->pn_cookie.makeFree();
        return pn2;
    }

    if (tt != TOK_LB) {
        reportErrorNumber(NULL, JSREPORT_ERROR, JSMSG_SYNTAX_ERROR);
        return NULL;
    }
    pn3 = endBracketedExpr();
    if (!pn3)
        return NULL;

    pn2->pn_op = JSOP_QNAME;
    pn2->pn_arity = PN_BINARY;
    pn2->pn_pos.begin = pn->pn_pos.begin;
    pn2->pn_pos.end = pn3->pn_pos.end;
    pn2->pn_left = pn;
    pn2->pn_right = pn3;
    return pn2;
}

JSParseNode *
Parser::qualifiedIdentifier()
{
    JSParseNode *pn;

    pn = propertySelector();
    if (!pn)
        return NULL;
    if (tokenStream.matchToken(TOK_DBLCOLON)) {
        /* Hack for bug 496316. Slowing down E4X won't make it go away, alas. */
        tc->flags |= TCF_FUN_HEAVYWEIGHT;
        pn = qualifiedSuffix(pn);
    }
    return pn;
}

JSParseNode *
Parser::attributeIdentifier()
{
    JSParseNode *pn, *pn2;
    TokenKind tt;

    JS_ASSERT(tokenStream.currentToken().type == TOK_AT);
    pn = UnaryNode::create(tc);
    if (!pn)
        return NULL;
    pn->pn_op = JSOP_TOATTRNAME;
    tt = tokenStream.getToken(TSF_KEYWORD_IS_NAME);
    if (tt == TOK_STAR || tt == TOK_NAME) {
        pn2 = qualifiedIdentifier();
    } else if (tt == TOK_LB) {
        pn2 = endBracketedExpr();
    } else {
        reportErrorNumber(NULL, JSREPORT_ERROR, JSMSG_SYNTAX_ERROR);
        return NULL;
    }
    if (!pn2)
        return NULL;
    pn->pn_kid = pn2;
    return pn;
}

/*
 * Make a TOK_LC unary node whose pn_kid is an expression.
 */
JSParseNode *
Parser::xmlExpr(JSBool inTag)
{
    JSParseNode *pn, *pn2;

    JS_ASSERT(tokenStream.currentToken().type == TOK_LC);
    pn = UnaryNode::create(tc);
    if (!pn)
        return NULL;

    /*
     * Turn off XML tag mode. We save the old value of the flag because it may
     * already be off: XMLExpr is called both from within a tag, and from
     * within text contained in an element, but outside of any start, end, or
     * point tag.
     */
    bool oldflag = tokenStream.isXMLTagMode();
    tokenStream.setXMLTagMode(false);
    pn2 = expr();
    if (!pn2)
        return NULL;

    MUST_MATCH_TOKEN(TOK_RC, JSMSG_CURLY_IN_XML_EXPR);
    tokenStream.setXMLTagMode(oldflag);
    pn->pn_kid = pn2;
    pn->pn_op = inTag ? JSOP_XMLTAGEXPR : JSOP_XMLELTEXPR;
    return pn;
}

/*
 * Make a terminal node for one of TOK_XMLNAME, TOK_XMLATTR, TOK_XMLSPACE,
 * TOK_XMLTEXT, TOK_XMLCDATA, TOK_XMLCOMMENT, or TOK_XMLPI.  When converting
 * parse tree to XML, we preserve a TOK_XMLSPACE node only if it's the sole
 * child of a container tag.
 */
JSParseNode *
Parser::xmlAtomNode()
{
    JSParseNode *pn = NullaryNode::create(tc);
    if (!pn)
        return NULL;
    const Token &tok = tokenStream.currentToken();
    pn->pn_op = tok.t_op;
    pn->pn_atom = tok.t_atom;
    if (tok.type == TOK_XMLPI)
        pn->pn_atom2 = tok.t_atom2;
    return pn;
}

/*
 * Parse the productions:
 *
 *      XMLNameExpr:
 *              XMLName XMLNameExpr?
 *              { Expr } XMLNameExpr?
 *
 * Return a PN_LIST, PN_UNARY, or PN_NULLARY according as XMLNameExpr produces
 * a list of names and/or expressions, a single expression, or a single name.
 * If PN_LIST or PN_NULLARY, pn_type will be TOK_XMLNAME; if PN_UNARY, pn_type
 * will be TOK_LC.
 */
JSParseNode *
Parser::xmlNameExpr()
{
    JSParseNode *pn, *pn2, *list;
    TokenKind tt;

    pn = list = NULL;
    do {
        tt = tokenStream.currentToken().type;
        if (tt == TOK_LC) {
            pn2 = xmlExpr(JS_TRUE);
            if (!pn2)
                return NULL;
        } else {
            JS_ASSERT(tt == TOK_XMLNAME);
            pn2 = xmlAtomNode();
            if (!pn2)
                return NULL;
        }

        if (!pn) {
            pn = pn2;
        } else {
            if (!list) {
                list = ListNode::create(tc);
                if (!list)
                    return NULL;
                list->pn_type = TOK_XMLNAME;
                list->pn_pos.begin = pn->pn_pos.begin;
                list->initList(pn);
                list->pn_xflags = PNX_CANTFOLD;
                pn = list;
            }
            pn->pn_pos.end = pn2->pn_pos.end;
            pn->append(pn2);
        }
    } while ((tt = tokenStream.getToken()) == TOK_XMLNAME || tt == TOK_LC);

    tokenStream.ungetToken();
    return pn;
}

/*
 * Macro to test whether an XMLNameExpr or XMLTagContent node can be folded
 * at compile time into a JSXML tree.
 */
#define XML_FOLDABLE(pn)        ((pn)->pn_arity == PN_LIST                    \
                                 ? ((pn)->pn_xflags & PNX_CANTFOLD) == 0      \
                                 : (pn)->pn_type != TOK_LC)

/*
 * Parse the productions:
 *
 *      XMLTagContent:
 *              XMLNameExpr
 *              XMLTagContent S XMLNameExpr S? = S? XMLAttr
 *              XMLTagContent S XMLNameExpr S? = S? { Expr }
 *
 * Return a PN_LIST, PN_UNARY, or PN_NULLARY according to how XMLTagContent
 * produces a list of name and attribute values and/or braced expressions, a
 * single expression, or a single name.
 *
 * If PN_LIST or PN_NULLARY, pn_type will be TOK_XMLNAME for the case where
 * XMLTagContent: XMLNameExpr.  If pn_type is not TOK_XMLNAME but pn_arity is
 * PN_LIST, pn_type will be tagtype.  If PN_UNARY, pn_type will be TOK_LC and
 * we parsed exactly one expression.
 */
JSParseNode *
Parser::xmlTagContent(TokenKind tagtype, JSAtom **namep)
{
    JSParseNode *pn, *pn2, *list;
    TokenKind tt;

    pn = xmlNameExpr();
    if (!pn)
        return NULL;
    *namep = (pn->pn_arity == PN_NULLARY) ? pn->pn_atom : NULL;
    list = NULL;

    while (tokenStream.matchToken(TOK_XMLSPACE)) {
        tt = tokenStream.getToken();
        if (tt != TOK_XMLNAME && tt != TOK_LC) {
            tokenStream.ungetToken();
            break;
        }

        pn2 = xmlNameExpr();
        if (!pn2)
            return NULL;
        if (!list) {
            list = ListNode::create(tc);
            if (!list)
                return NULL;
            list->pn_type = tagtype;
            list->pn_pos.begin = pn->pn_pos.begin;
            list->initList(pn);
            pn = list;
        }
        pn->append(pn2);
        if (!XML_FOLDABLE(pn2))
            pn->pn_xflags |= PNX_CANTFOLD;

        tokenStream.matchToken(TOK_XMLSPACE);
        MUST_MATCH_TOKEN(TOK_ASSIGN, JSMSG_NO_ASSIGN_IN_XML_ATTR);
        tokenStream.matchToken(TOK_XMLSPACE);

        tt = tokenStream.getToken();
        if (tt == TOK_XMLATTR) {
            pn2 = xmlAtomNode();
        } else if (tt == TOK_LC) {
            pn2 = xmlExpr(JS_TRUE);
            pn->pn_xflags |= PNX_CANTFOLD;
        } else {
            reportErrorNumber(NULL, JSREPORT_ERROR, JSMSG_BAD_XML_ATTR_VALUE);
            return NULL;
        }
        if (!pn2)
            return NULL;
        pn->pn_pos.end = pn2->pn_pos.end;
        pn->append(pn2);
    }

    return pn;
}

#define XML_CHECK_FOR_ERROR_AND_EOF(tt,result)                                              \
    JS_BEGIN_MACRO                                                                          \
        if ((tt) <= TOK_EOF) {                                                              \
            if ((tt) == TOK_EOF) {                                                          \
                reportErrorNumber(NULL, JSREPORT_ERROR, JSMSG_END_OF_XML_SOURCE);           \
            }                                                                               \
            return result;                                                                  \
        }                                                                                   \
    JS_END_MACRO

/*
 * Consume XML element tag content, including the TOK_XMLETAGO (</) sequence
 * that opens the end tag for the container.
 */
JSBool
Parser::xmlElementContent(JSParseNode *pn)
{
    tokenStream.setXMLTagMode(false);
    for (;;) {
        TokenKind tt = tokenStream.getToken(TSF_XMLTEXTMODE);
        XML_CHECK_FOR_ERROR_AND_EOF(tt, JS_FALSE);

        JS_ASSERT(tt == TOK_XMLSPACE || tt == TOK_XMLTEXT);
        JSAtom *textAtom = tokenStream.currentToken().t_atom;
        if (textAtom) {
            /* Non-zero-length XML text scanned. */
            JSParseNode *pn2 = xmlAtomNode();
            if (!pn2)
                return JS_FALSE;
            pn->pn_pos.end = pn2->pn_pos.end;
            pn->append(pn2);
        }

        tt = tokenStream.getToken(TSF_OPERAND);
        XML_CHECK_FOR_ERROR_AND_EOF(tt, JS_FALSE);
        if (tt == TOK_XMLETAGO)
            break;

        JSParseNode *pn2;
        if (tt == TOK_LC) {
            pn2 = xmlExpr(JS_FALSE);
            pn->pn_xflags |= PNX_CANTFOLD;
        } else if (tt == TOK_XMLSTAGO) {
            pn2 = xmlElementOrList(JS_FALSE);
            if (pn2) {
                pn2->pn_xflags &= ~PNX_XMLROOT;
                pn->pn_xflags |= pn2->pn_xflags;
            }
        } else {
            JS_ASSERT(tt == TOK_XMLCDATA || tt == TOK_XMLCOMMENT ||
                      tt == TOK_XMLPI);
            pn2 = xmlAtomNode();
        }
        if (!pn2)
            return JS_FALSE;
        pn->pn_pos.end = pn2->pn_pos.end;
        pn->append(pn2);
    }
    tokenStream.setXMLTagMode(true);

    JS_ASSERT(tokenStream.currentToken().type == TOK_XMLETAGO);
    return JS_TRUE;
}

/*
 * Return a PN_LIST node containing an XML or XMLList Initialiser.
 */
JSParseNode *
Parser::xmlElementOrList(JSBool allowList)
{
    JSParseNode *pn, *pn2, *list;
    TokenKind tt;
    JSAtom *startAtom, *endAtom;

    JS_CHECK_RECURSION(context, return NULL);

    JS_ASSERT(tokenStream.currentToken().type == TOK_XMLSTAGO);
    pn = ListNode::create(tc);
    if (!pn)
        return NULL;

    tokenStream.setXMLTagMode(true);
    tt = tokenStream.getToken();
    if (tt == TOK_ERROR)
        return NULL;

    if (tt == TOK_XMLNAME || tt == TOK_LC) {
        /*
         * XMLElement.  Append the tag and its contents, if any, to pn.
         */
        pn2 = xmlTagContent(TOK_XMLSTAGO, &startAtom);
        if (!pn2)
            return NULL;
        tokenStream.matchToken(TOK_XMLSPACE);

        tt = tokenStream.getToken();
        if (tt == TOK_XMLPTAGC) {
            /* Point tag (/>): recycle pn if pn2 is a list of tag contents. */
            if (pn2->pn_type == TOK_XMLSTAGO) {
                pn->makeEmpty();
                RecycleTree(pn, tc);
                pn = pn2;
            } else {
                JS_ASSERT(pn2->pn_type == TOK_XMLNAME ||
                          pn2->pn_type == TOK_LC);
                pn->initList(pn2);
                if (!XML_FOLDABLE(pn2))
                    pn->pn_xflags |= PNX_CANTFOLD;
            }
            pn->pn_type = TOK_XMLPTAGC;
            pn->pn_xflags |= PNX_XMLROOT;
        } else {
            /* We had better have a tag-close (>) at this point. */
            if (tt != TOK_XMLTAGC) {
                reportErrorNumber(NULL, JSREPORT_ERROR, JSMSG_BAD_XML_TAG_SYNTAX);
                return NULL;
            }
            pn2->pn_pos.end = tokenStream.currentToken().pos.end;

            /* Make sure pn2 is a TOK_XMLSTAGO list containing tag contents. */
            if (pn2->pn_type != TOK_XMLSTAGO) {
                pn->initList(pn2);
                if (!XML_FOLDABLE(pn2))
                    pn->pn_xflags |= PNX_CANTFOLD;
                pn2 = pn;
                pn = ListNode::create(tc);
                if (!pn)
                    return NULL;
            }

            /* Now make pn a nominal-root TOK_XMLELEM list containing pn2. */
            pn->pn_type = TOK_XMLELEM;
            pn->pn_pos.begin = pn2->pn_pos.begin;
            pn->initList(pn2);
            if (!XML_FOLDABLE(pn2))
                pn->pn_xflags |= PNX_CANTFOLD;
            pn->pn_xflags |= PNX_XMLROOT;

            /* Get element contents and delimiting end-tag-open sequence. */
            if (!xmlElementContent(pn))
                return NULL;

            tt = tokenStream.getToken();
            XML_CHECK_FOR_ERROR_AND_EOF(tt, NULL);
            if (tt != TOK_XMLNAME && tt != TOK_LC) {
                reportErrorNumber(NULL, JSREPORT_ERROR, JSMSG_BAD_XML_TAG_SYNTAX);
                return NULL;
            }

            /* Parse end tag; check mismatch at compile-time if we can. */
            pn2 = xmlTagContent(TOK_XMLETAGO, &endAtom);
            if (!pn2)
                return NULL;
            if (pn2->pn_type == TOK_XMLETAGO) {
                /* Oops, end tag has attributes! */
                reportErrorNumber(NULL, JSREPORT_ERROR, JSMSG_BAD_XML_TAG_SYNTAX);
                return NULL;
            }
            if (endAtom && startAtom && endAtom != startAtom) {
                /* End vs. start tag name mismatch: point to the tag name. */
                reportErrorNumber(pn2, JSREPORT_UC | JSREPORT_ERROR, JSMSG_XML_TAG_NAME_MISMATCH,
                                  startAtom->chars());
                return NULL;
            }

            /* Make a TOK_XMLETAGO list with pn2 as its single child. */
            JS_ASSERT(pn2->pn_type == TOK_XMLNAME || pn2->pn_type == TOK_LC);
            list = ListNode::create(tc);
            if (!list)
                return NULL;
            list->pn_type = TOK_XMLETAGO;
            list->initList(pn2);
            pn->append(list);
            if (!XML_FOLDABLE(pn2)) {
                list->pn_xflags |= PNX_CANTFOLD;
                pn->pn_xflags |= PNX_CANTFOLD;
            }

            tokenStream.matchToken(TOK_XMLSPACE);
            MUST_MATCH_TOKEN(TOK_XMLTAGC, JSMSG_BAD_XML_TAG_SYNTAX);
        }

        /* Set pn_op now that pn has been updated to its final value. */
        pn->pn_op = JSOP_TOXML;
    } else if (allowList && tt == TOK_XMLTAGC) {
        /* XMLList Initialiser. */
        pn->pn_type = TOK_XMLLIST;
        pn->pn_op = JSOP_TOXMLLIST;
        pn->makeEmpty();
        pn->pn_xflags |= PNX_XMLROOT;
        if (!xmlElementContent(pn))
            return NULL;

        MUST_MATCH_TOKEN(TOK_XMLTAGC, JSMSG_BAD_XML_LIST_SYNTAX);
    } else {
        reportErrorNumber(NULL, JSREPORT_ERROR, JSMSG_BAD_XML_NAME_SYNTAX);
        return NULL;
    }
    tokenStream.setXMLTagMode(false);

    pn->pn_pos.end = tokenStream.currentToken().pos.end;
    return pn;
}

JSParseNode *
Parser::xmlElementOrListRoot(JSBool allowList)
{
    /*
     * Force XML support to be enabled so that comments and CDATA literals
     * are recognized, instead of <! followed by -- starting an HTML comment
     * to end of line (used in script tags to hide content from old browsers
     * that don't recognize <script>).
     */
    bool hadXML = tokenStream.hasXML();
    tokenStream.setXML(true);
    JSParseNode *pn = xmlElementOrList(allowList);
    tokenStream.setXML(hadXML);
    return pn;
}

JSParseNode *
Parser::parseXMLText(JSObject *chain, bool allowList)
{
    /*
     * Push a compiler frame if we have no frames, or if the top frame is a
     * lightweight function activation, or if its scope chain doesn't match
     * the one passed to us.
     */
    JSTreeContext xmltc(this);
    if (!xmltc.init(context))
        return NULL;
    xmltc.setScopeChain(chain);

    /* Set XML-only mode to turn off special treatment of {expr} in XML. */
    tokenStream.setXMLOnlyMode();
    TokenKind tt = tokenStream.getToken(TSF_OPERAND);

    JSParseNode *pn;
    if (tt != TOK_XMLSTAGO) {
        reportErrorNumber(NULL, JSREPORT_ERROR, JSMSG_BAD_XML_MARKUP);
        pn = NULL;
    } else {
        pn = xmlElementOrListRoot(allowList);
    }
    tokenStream.setXMLOnlyMode(false);

    return pn;
}

#endif /* JS_HAS_XMLSUPPORT */

#if JS_HAS_BLOCK_SCOPE
/*
 * Check whether blockid is an active scoping statement in tc. This code is
 * necessary to qualify tc->decls.lookup() hits in primaryExpr's TOK_NAME case
 * (below) where the hits come from Scheme-ish let bindings in for loop heads
 * and let blocks and expressions (not let declarations).
 *
 * Unlike let declarations ("let as the new var"), which is a kind of letrec
 * due to hoisting, let in a for loop head, let block, or let expression acts
 * like Scheme's let: initializers are evaluated without the new let bindings
 * being in scope.
 *
 * Name binding analysis is eager with fixups, rather than multi-pass, and let
 * bindings push on the front of the tc->decls AtomDecls (either the singular
 * list or on a hash chain -- see JSAtomMultiList::add*) in order to shadow
 * outer scope bindings of the same name.
 *
 * This simplifies binding lookup code at the price of a linear search here,
 * but only if code uses let (var predominates), and even then this function's
 * loop iterates more than once only in crazy cases.
 */
static inline bool
BlockIdInScope(uintN blockid, JSTreeContext *tc)
{
    if (blockid > tc->blockid())
        return false;
    for (JSStmtInfo *stmt = tc->topScopeStmt; stmt; stmt = stmt->downScope) {
        if (stmt->blockid == blockid)
            return true;
    }
    return false;
}
#endif

bool
JSParseNode::isConstant()
{
    switch (pn_type) {
      case TOK_NUMBER:
      case TOK_STRING:
        return true;
      case TOK_PRIMARY:
        switch (pn_op) {
          case JSOP_NULL:
          case JSOP_FALSE:
          case JSOP_TRUE:
            return true;
          default:
            return false;
        }
      case TOK_RB:
      case TOK_RC:
        return (pn_op == JSOP_NEWINIT) && !(pn_xflags & PNX_NONCONST);
      default:
        return false;
    }
}

JSParseNode *
Parser::primaryExpr(TokenKind tt, JSBool afterDot)
{
    JSParseNode *pn, *pn2, *pn3;
    JSOp op;

    JS_CHECK_RECURSION(context, return NULL);

    switch (tt) {
      case TOK_FUNCTION:
#if JS_HAS_XML_SUPPORT
        if (tokenStream.matchToken(TOK_DBLCOLON, TSF_KEYWORD_IS_NAME)) {
            pn2 = NullaryNode::create(tc);
            if (!pn2)
                return NULL;
            pn2->pn_type = TOK_FUNCTION;
            pn = qualifiedSuffix(pn2);
            if (!pn)
                return NULL;
            break;
        }
#endif
        pn = functionExpr();
        if (!pn)
            return NULL;
        break;

      case TOK_LB:
      {
        JSBool matched;
        jsuint index;

        pn = ListNode::create(tc);
        if (!pn)
            return NULL;
        pn->pn_type = TOK_RB;
        pn->pn_op = JSOP_NEWINIT;
        pn->makeEmpty();

#if JS_HAS_GENERATORS
        pn->pn_blockid = tc->blockidGen;
#endif

        matched = tokenStream.matchToken(TOK_RB, TSF_OPERAND);
        if (!matched) {
            for (index = 0; ; index++) {
                if (index == StackSpace::ARGS_LENGTH_MAX) {
                    reportErrorNumber(NULL, JSREPORT_ERROR, JSMSG_ARRAY_INIT_TOO_BIG);
                    return NULL;
                }

                tt = tokenStream.peekToken(TSF_OPERAND);
                if (tt == TOK_RB) {
                    pn->pn_xflags |= PNX_ENDCOMMA;
                    break;
                }

                if (tt == TOK_COMMA) {
                    /* So CURRENT_TOKEN gets TOK_COMMA and not TOK_LB. */
                    tokenStream.matchToken(TOK_COMMA);
                    pn2 = NullaryNode::create(tc);
                    pn->pn_xflags |= PNX_HOLEY | PNX_NONCONST;
                } else {
                    pn2 = assignExpr();
                    if (pn2 && !pn2->isConstant())
                        pn->pn_xflags |= PNX_NONCONST;
                }
                if (!pn2)
                    return NULL;
                pn->append(pn2);

                if (tt != TOK_COMMA) {
                    /* If we didn't already match TOK_COMMA in above case. */
                    if (!tokenStream.matchToken(TOK_COMMA))
                        break;
                }
            }

#if JS_HAS_GENERATORS
            /*
             * At this point, (index == 0 && pn->pn_count != 0) implies one
             * element initialiser was parsed.
             *
             * An array comprehension of the form:
             *
             *   [i * j for (i in o) for (j in p) if (i != j)]
             *
             * translates to roughly the following let expression:
             *
             *   let (array = new Array, i, j) {
             *     for (i in o) let {
             *       for (j in p)
             *         if (i != j)
             *           array.push(i * j)
             *     }
             *     array
             *   }
             *
             * where array is a nameless block-local variable. The "roughly"
             * means that an implementation may optimize away the array.push.
             * An array comprehension opens exactly one block scope, no matter
             * how many for heads it contains.
             *
             * Each let () {...} or for (let ...) ... compiles to:
             *
             *   JSOP_ENTERBLOCK <o> ... JSOP_LEAVEBLOCK <n>
             *
             * where <o> is a literal object representing the block scope,
             * with <n> properties, naming each var declared in the block.
             *
             * Each var declaration in a let-block binds a name in <o> at
             * compile time, and allocates a slot on the operand stack at
             * runtime via JSOP_ENTERBLOCK. A block-local var is accessed by
             * the JSOP_GETLOCAL and JSOP_SETLOCAL ops. These ops have an
             * immediate operand, the local slot's stack index from fp->spbase.
             *
             * The array comprehension iteration step, array.push(i * j) in
             * the example above, is done by <i * j>; JSOP_ARRAYCOMP <array>,
             * where <array> is the index of array's stack slot.
             */
            if (index == 0 && pn->pn_count != 0 && tokenStream.matchToken(TOK_FOR)) {
                JSParseNode *pnexp, *pntop;

                /* Relabel pn as an array comprehension node. */
                pn->pn_type = TOK_ARRAYCOMP;

                /*
                 * Remove the comprehension expression from pn's linked list
                 * and save it via pnexp.  We'll re-install it underneath the
                 * ARRAYPUSH node after we parse the rest of the comprehension.
                 */
                pnexp = pn->last();
                JS_ASSERT(pn->pn_count == 1);
                pn->pn_count = 0;
                pn->pn_tail = &pn->pn_head;
                *pn->pn_tail = NULL;

                pntop = comprehensionTail(pnexp, pn->pn_blockid, false,
                                          TOK_ARRAYPUSH, JSOP_ARRAYPUSH);
                if (!pntop)
                    return NULL;
                pn->append(pntop);
            }
#endif /* JS_HAS_GENERATORS */

            MUST_MATCH_TOKEN(TOK_RB, JSMSG_BRACKET_AFTER_LIST);
        }
        pn->pn_pos.end = tokenStream.currentToken().pos.end;
        return pn;
      }

      case TOK_LC:
      {
        JSBool afterComma;
        JSParseNode *pnval;

        /*
         * A map from property names we've seen thus far to a mask of property
         * assignment types, stored and retrieved with ALE_SET_INDEX/ALE_INDEX.
         */
        AtomIndexMap seen(context);

        enum AssignmentType {
            GET     = 0x1,
            SET     = 0x2,
            VALUE   = 0x4 | GET | SET
        };

        pn = ListNode::create(tc);
        if (!pn)
            return NULL;
        pn->pn_type = TOK_RC;
        pn->pn_op = JSOP_NEWINIT;
        pn->makeEmpty();

        afterComma = JS_FALSE;
        for (;;) {
            JSAtom *atom;
            tt = tokenStream.getToken(TSF_KEYWORD_IS_NAME);
            switch (tt) {
              case TOK_NUMBER:
                pn3 = NullaryNode::create(tc);
                if (!pn3)
                    return NULL;
                pn3->pn_dval = tokenStream.currentToken().t_dval;
                if (!js_ValueToAtom(context, DoubleValue(pn3->pn_dval), &atom))
                    return NULL;
                break;
              case TOK_NAME:
                {
                    atom = tokenStream.currentToken().t_atom;
                    if (atom == context->runtime->atomState.getAtom)
                        op = JSOP_GETTER;
                    else if (atom == context->runtime->atomState.setAtom)
                        op = JSOP_SETTER;
                    else
                        goto property_name;

                    tt = tokenStream.getToken(TSF_KEYWORD_IS_NAME);
                    if (tt == TOK_NAME || tt == TOK_STRING) {
                        atom = tokenStream.currentToken().t_atom;
                        pn3 = NameNode::create(atom, tc);
                        if (!pn3)
                            return NULL;
                    } else if (tt == TOK_NUMBER) {
                        pn3 = NullaryNode::create(tc);
                        if (!pn3)
                            return NULL;
                        pn3->pn_dval = tokenStream.currentToken().t_dval;
                        if (!js_ValueToAtom(context, DoubleValue(pn3->pn_dval), &atom))
                            return NULL;
                    } else {
                        tokenStream.ungetToken();
                        goto property_name;
                    }

                    pn->pn_xflags |= PNX_NONCONST;

                    /* NB: Getter function in { get x(){} } is unnamed. */
                    pn2 = functionDef(NULL, op == JSOP_GETTER ? Getter : Setter, Expression);
                    pn2 = JSParseNode::newBinaryOrAppend(TOK_COLON, op, pn3, pn2, tc);
                    goto skip;
                }
              property_name:
              case TOK_STRING:
                atom = tokenStream.currentToken().t_atom;
                pn3 = NullaryNode::create(tc);
                if (!pn3)
                    return NULL;
                pn3->pn_atom = atom;
                break;
              case TOK_RC:
                goto end_obj_init;
              default:
                reportErrorNumber(NULL, JSREPORT_ERROR, JSMSG_BAD_PROP_ID);
                return NULL;
            }

            op = JSOP_INITPROP;
            tt = tokenStream.getToken();
            if (tt == TOK_COLON) {
                pnval = assignExpr();
                if (pnval && !pnval->isConstant())
                    pn->pn_xflags |= PNX_NONCONST;
            } else {
#if JS_HAS_DESTRUCTURING_SHORTHAND
                if (tt != TOK_COMMA && tt != TOK_RC) {
#endif
                    reportErrorNumber(NULL, JSREPORT_ERROR, JSMSG_COLON_AFTER_ID);
                    return NULL;
#if JS_HAS_DESTRUCTURING_SHORTHAND
                }

                /*
                 * Support, e.g., |var {x, y} = o| as destructuring shorthand
                 * for |var {x: x, y: y} = o|, per proposed JS2/ES4 for JS1.8.
                 */
                tokenStream.ungetToken();
                pn->pn_xflags |= PNX_DESTRUCT | PNX_NONCONST;
                pnval = pn3;
                if (pnval->pn_type == TOK_NAME) {
                    pnval->pn_arity = PN_NAME;
                    ((NameNode *)pnval)->initCommon(tc);
                }
#endif
            }

            pn2 = JSParseNode::newBinaryOrAppend(TOK_COLON, op, pn3, pnval, tc);
          skip:
            if (!pn2)
                return NULL;
            pn->append(pn2);

            /*
             * Check for duplicate property names.  Duplicate data properties
             * only conflict in strict mode.  Duplicate getter or duplicate
             * setter halves always conflict.  A data property conflicts with
             * any part of an accessor property.
             */
            AssignmentType assignType;
            if (op == JSOP_INITPROP) {
                assignType = VALUE;
            } else if (op == JSOP_GETTER) {
                assignType = GET;
            } else if (op == JSOP_SETTER) {
                assignType = SET;
            } else {
                JS_NOT_REACHED("bad opcode in object initializer");
                assignType = VALUE; /* try to error early */
            }

            AtomIndexAddPtr p = seen.lookupForAdd(atom);
            if (p) {
                jsatomid index = p.value();
                AssignmentType oldAssignType = AssignmentType(index);
                if ((oldAssignType & assignType) &&
                    (oldAssignType != VALUE || assignType != VALUE || tc->needStrictChecks()))
                {
                    JSAutoByteString name;
                    if (!js_AtomToPrintableString(context, atom, &name))
                        return NULL;

                    uintN flags = (oldAssignType == VALUE &&
                                   assignType == VALUE &&
                                   !tc->inStrictMode())
                                  ? JSREPORT_WARNING
                                  : JSREPORT_ERROR;
                    if (!ReportCompileErrorNumber(context, &tokenStream, NULL, flags,
                                                  JSMSG_DUPLICATE_PROPERTY, name.ptr()))
                    {
                        return NULL;
                    }
                }
                p.value() = assignType | oldAssignType;
            } else {
                if (!seen.add(p, atom, assignType))
                    return NULL;
            }

            tt = tokenStream.getToken();
            if (tt == TOK_RC)
                goto end_obj_init;
            if (tt != TOK_COMMA) {
                reportErrorNumber(NULL, JSREPORT_ERROR, JSMSG_CURLY_AFTER_LIST);
                return NULL;
            }
            afterComma = JS_TRUE;
        }

      end_obj_init:
        pn->pn_pos.end = tokenStream.currentToken().pos.end;
        return pn;
      }

#if JS_HAS_BLOCK_SCOPE
      case TOK_LET:
        pn = letBlock(JS_FALSE);
        if (!pn)
            return NULL;
        break;
#endif

#if JS_HAS_SHARP_VARS
      case TOK_DEFSHARP:
        pn = UnaryNode::create(tc);
        if (!pn)
            return NULL;
        pn->pn_num = (jsint) tokenStream.currentToken().t_dval;
        tt = tokenStream.getToken(TSF_OPERAND);
        pn->pn_kid = primaryExpr(tt, JS_FALSE);
        if (!pn->pn_kid)
            return NULL;
        if (PN_TYPE(pn->pn_kid) == TOK_USESHARP ||
            PN_TYPE(pn->pn_kid) == TOK_DEFSHARP ||
            PN_TYPE(pn->pn_kid) == TOK_STRING ||
            PN_TYPE(pn->pn_kid) == TOK_NUMBER ||
            PN_TYPE(pn->pn_kid) == TOK_PRIMARY) {
            reportErrorNumber(pn->pn_kid, JSREPORT_ERROR, JSMSG_BAD_SHARP_VAR_DEF);
            return NULL;
        }
        if (!tc->ensureSharpSlots())
            return NULL;
        break;

      case TOK_USESHARP:
        /* Check for forward/dangling references at runtime, to allow eval. */
        pn = NullaryNode::create(tc);
        if (!pn)
            return NULL;
        if (!tc->ensureSharpSlots())
            return NULL;
        pn->pn_num = (jsint) tokenStream.currentToken().t_dval;
        break;
#endif /* JS_HAS_SHARP_VARS */

      case TOK_LP:
      {
        JSBool genexp;

        pn = parenExpr(&genexp);
        if (!pn)
            return NULL;
        pn->pn_parens = true;
        if (!genexp)
            MUST_MATCH_TOKEN(TOK_RP, JSMSG_PAREN_IN_PAREN);
        break;
      }

#if JS_HAS_XML_SUPPORT
      case TOK_STAR:
        pn = qualifiedIdentifier();
        if (!pn)
            return NULL;
        break;

      case TOK_AT:
        pn = attributeIdentifier();
        if (!pn)
            return NULL;
        break;

      case TOK_XMLSTAGO:
        pn = xmlElementOrListRoot(JS_TRUE);
        if (!pn)
            return NULL;
        break;
#endif /* JS_HAS_XML_SUPPORT */

      case TOK_STRING:
#if JS_HAS_SHARP_VARS
        /* FALL THROUGH */
#endif

#if JS_HAS_XML_SUPPORT
      case TOK_XMLCDATA:
      case TOK_XMLCOMMENT:
      case TOK_XMLPI:
#endif
        pn = NullaryNode::create(tc);
        if (!pn)
            return NULL;
        pn->pn_atom = tokenStream.currentToken().t_atom;
#if JS_HAS_XML_SUPPORT
        if (tt == TOK_XMLPI)
            pn->pn_atom2 = tokenStream.currentToken().t_atom2;
        else
#endif
            pn->pn_op = tokenStream.currentToken().t_op;
        break;

      case TOK_NAME:
        pn = NameNode::create(tokenStream.currentToken().t_atom, tc);
        if (!pn)
            return NULL;
        JS_ASSERT(tokenStream.currentToken().t_op == JSOP_NAME);
        pn->pn_op = JSOP_NAME;

        if ((tc->flags & (TCF_IN_FUNCTION | TCF_FUN_PARAM_ARGUMENTS)) == TCF_IN_FUNCTION &&
            pn->pn_atom == context->runtime->atomState.argumentsAtom) {
            /*
             * Flag arguments usage so we can avoid unsafe optimizations such
             * as formal parameter assignment analysis (because of the hated
             * feature whereby arguments alias formals). We do this even for
             * a reference of the form foo.arguments, which ancient code may
             * still use instead of arguments (more hate).
             */
            tc->noteArgumentsUse(pn);

            /*
             * Bind early to JSOP_ARGUMENTS to relieve later code from having
             * to do this work (new rule for the emitter to count on).
             */
            if (!afterDot && !(tc->flags & TCF_DECL_DESTRUCTURING)
                && !tc->inStatement(STMT_WITH)) {
                pn->pn_op = JSOP_ARGUMENTS;
                pn->pn_dflags |= PND_BOUND;
            }
        } else if ((!afterDot
#if JS_HAS_XML_SUPPORT
                    || tokenStream.peekToken() == TOK_DBLCOLON
#endif
                   ) && !(tc->flags & TCF_DECL_DESTRUCTURING)) {
            /* In case this is a generator expression outside of any function. */
            if (!tc->inFunction() &&
                pn->pn_atom == context->runtime->atomState.argumentsAtom) {
                tc->countArgumentsUse(pn);
            }

            JSStmtInfo *stmt = js_LexicalLookup(tc, pn->pn_atom, NULL);

            MultiDeclRange mdl = tc->decls.lookupMulti(pn->pn_atom);
            JSDefinition *dn;

            if (!mdl.empty()) {
                dn = mdl.front();
#if JS_HAS_BLOCK_SCOPE
                /*
                 * Skip out-of-scope let bindings along an ALE list or hash
                 * chain. These can happen due to |let (x = x) x| block and
                 * expression bindings, where the x on the right of = comes
                 * from an outer scope. See bug 496532.
                 */
                while (dn->isLet() && !BlockIdInScope(dn->pn_blockid, tc)) {
                    mdl.popFront();
                    if (mdl.empty())
                        break;
                    dn = mdl.front();
                }
#endif
            }

            if (!mdl.empty()) {
                dn = mdl.front();
            } else {
                AtomDefnAddPtr p = tc->lexdeps->lookupForAdd(pn->pn_atom);
                if (p) {
                    dn = p.value();
                } else {
                    /*
                     * No definition before this use in any lexical scope.
                     * Create a placeholder definition node to either:
                     * - Be adopted when we parse the real defining
                     *   declaration, or
                     * - Be left as a free variable definition if we never
                     *   see the real definition.
                     */
                    dn = MakePlaceholder(pn, tc);
                    if (!dn || !tc->lexdeps->add(p, dn->pn_atom, dn))
                        return NULL;

                    /*
                     * In case this is a forward reference to a function,
                     * we pessimistically set PND_FUNARG if the next token
                     * is not a left parenthesis.
                     *
                     * If the definition eventually parsed into dn is not a
                     * function, this flag won't hurt, and if we do parse a
                     * function with pn's name, then the PND_FUNARG flag is
                     * necessary for safe context->display-based optimiza-
                     * tion of the closure's static link.
                     */
                    if (tokenStream.peekToken() != TOK_LP)
                        dn->pn_dflags |= PND_FUNARG;
                }
            }

            JS_ASSERT(dn->pn_defn);
            LinkUseToDef(pn, dn, tc);

            /* Here we handle the backward function reference case. */
            if (tokenStream.peekToken() != TOK_LP)
                dn->pn_dflags |= PND_FUNARG;

            pn->pn_dflags |= (dn->pn_dflags & PND_FUNARG);
            if (stmt && stmt->type == STMT_WITH)
                pn->pn_dflags |= PND_DEOPTIMIZED;
        }

#if JS_HAS_XML_SUPPORT
        if (tokenStream.matchToken(TOK_DBLCOLON)) {
            if (afterDot) {
                /*
                 * Here primaryExpr is called after . or .. followed by a name
                 * followed by ::. This is the only case where a keyword after
                 * . or .. is not treated as a property name.
                 */
                const KeywordInfo *ki = FindKeyword(pn->pn_atom->charsZ(), pn->pn_atom->length());
                if (ki) {
                    if (ki->tokentype != TOK_FUNCTION) {
                        reportErrorNumber(NULL, JSREPORT_ERROR, JSMSG_KEYWORD_NOT_NS);
                        return NULL;
                    }

                    pn->pn_arity = PN_NULLARY;
                    pn->pn_type = TOK_FUNCTION;
                }
            }
            pn = qualifiedSuffix(pn);
            if (!pn)
                return NULL;
        }
#endif
        break;

      case TOK_REGEXP:
      {
        pn = NullaryNode::create(tc);
        if (!pn)
            return NULL;

        JSObject *obj;
        if (context->hasfp()) {
            obj = RegExp::createObject(context, context->regExpStatics(),
                                       tokenStream.getTokenbuf().begin(),
                                       tokenStream.getTokenbuf().length(),
                                       tokenStream.currentToken().t_reflags,
                                       &tokenStream);
        } else {
            obj = RegExp::createObjectNoStatics(context,
                                                tokenStream.getTokenbuf().begin(),
                                                tokenStream.getTokenbuf().length(),
                                                tokenStream.currentToken().t_reflags,
                                                &tokenStream);
        }

        if (!obj)
            return NULL;
        if (!tc->compileAndGo()) {
            obj->clearParent();
            obj->clearProto();
        }

        pn->pn_objbox = tc->parser->newObjectBox(obj);
        if (!pn->pn_objbox)
            return NULL;

        pn->pn_op = JSOP_REGEXP;
        break;
      }

      case TOK_NUMBER:
        pn = NullaryNode::create(tc);
        if (!pn)
            return NULL;
        pn->pn_op = JSOP_DOUBLE;
        pn->pn_dval = tokenStream.currentToken().t_dval;
        break;

      case TOK_PRIMARY:
        pn = NullaryNode::create(tc);
        if (!pn)
            return NULL;
        pn->pn_op = tokenStream.currentToken().t_op;
        break;

      case TOK_ERROR:
        /* The scanner or one of its subroutines reported the error. */
        return NULL;

      default:
        reportErrorNumber(NULL, JSREPORT_ERROR, JSMSG_SYNTAX_ERROR);
        return NULL;
    }
    return pn;
}

JSParseNode *
Parser::parenExpr(JSBool *genexp)
{
    TokenPtr begin;
    JSParseNode *pn;

    JS_ASSERT(tokenStream.currentToken().type == TOK_LP);
    begin = tokenStream.currentToken().pos.begin;

    if (genexp)
        *genexp = JS_FALSE;

    GenexpGuard guard(tc);

    pn = bracketedExpr();
    if (!pn)
        return NULL;
    guard.endBody();

#if JS_HAS_GENERATOR_EXPRS
    if (tokenStream.matchToken(TOK_FOR)) {
        if (!guard.checkValidBody(pn))
            return NULL;
        JS_ASSERT(pn->pn_type != TOK_YIELD);
        if (pn->pn_type == TOK_COMMA && !pn->pn_parens) {
            reportErrorNumber(pn->last(), JSREPORT_ERROR, JSMSG_BAD_GENERATOR_SYNTAX,
                              js_generator_str);
            return NULL;
        }
        pn = generatorExpr(pn);
        if (!pn)
            return NULL;
        pn->pn_pos.begin = begin;
        if (genexp) {
            if (tokenStream.getToken() != TOK_RP) {
                reportErrorNumber(NULL, JSREPORT_ERROR, JSMSG_BAD_GENERATOR_SYNTAX,
                                  js_generator_str);
                return NULL;
            }
            pn->pn_pos.end = tokenStream.currentToken().pos.end;
            *genexp = JS_TRUE;
        }
    } else
#endif /* JS_HAS_GENERATOR_EXPRS */

    if (!guard.maybeNoteGenerator())
        return NULL;

    return pn;
}

/*
 * Fold from one constant type to another.
 * XXX handles only strings and numbers for now
 */
static JSBool
FoldType(JSContext *cx, JSParseNode *pn, TokenKind type)
{
    if (PN_TYPE(pn) != type) {
        switch (type) {
          case TOK_NUMBER:
            if (pn->pn_type == TOK_STRING) {
                jsdouble d;
                if (!ToNumber(cx, StringValue(pn->pn_atom), &d))
                    return JS_FALSE;
                pn->pn_dval = d;
                pn->pn_type = TOK_NUMBER;
                pn->pn_op = JSOP_DOUBLE;
            }
            break;

          case TOK_STRING:
            if (pn->pn_type == TOK_NUMBER) {
                JSString *str = js_NumberToString(cx, pn->pn_dval);
                if (!str)
                    return JS_FALSE;
                pn->pn_atom = js_AtomizeString(cx, str);
                if (!pn->pn_atom)
                    return JS_FALSE;
                pn->pn_type = TOK_STRING;
                pn->pn_op = JSOP_STRING;
            }
            break;

          default:;
        }
    }
    return JS_TRUE;
}

/*
 * Fold two numeric constants.  Beware that pn1 and pn2 are recycled, unless
 * one of them aliases pn, so you can't safely fetch pn2->pn_next, e.g., after
 * a successful call to this function.
 */
static JSBool
FoldBinaryNumeric(JSContext *cx, JSOp op, JSParseNode *pn1, JSParseNode *pn2,
                  JSParseNode *pn, JSTreeContext *tc)
{
    jsdouble d, d2;
    int32 i, j;

    JS_ASSERT(pn1->pn_type == TOK_NUMBER && pn2->pn_type == TOK_NUMBER);
    d = pn1->pn_dval;
    d2 = pn2->pn_dval;
    switch (op) {
      case JSOP_LSH:
      case JSOP_RSH:
        i = js_DoubleToECMAInt32(d);
        j = js_DoubleToECMAInt32(d2);
        j &= 31;
        d = (op == JSOP_LSH) ? i << j : i >> j;
        break;

      case JSOP_URSH:
        j = js_DoubleToECMAInt32(d2);
        j &= 31;
        d = js_DoubleToECMAUint32(d) >> j;
        break;

      case JSOP_ADD:
        d += d2;
        break;

      case JSOP_SUB:
        d -= d2;
        break;

      case JSOP_MUL:
        d *= d2;
        break;

      case JSOP_DIV:
        if (d2 == 0) {
#if defined(XP_WIN)
            /* XXX MSVC miscompiles such that (NaN == 0) */
            if (JSDOUBLE_IS_NaN(d2))
                d = js_NaN;
            else
#endif
            if (d == 0 || JSDOUBLE_IS_NaN(d))
                d = js_NaN;
            else if (JSDOUBLE_IS_NEG(d) != JSDOUBLE_IS_NEG(d2))
                d = js_NegativeInfinity;
            else
                d = js_PositiveInfinity;
        } else {
            d /= d2;
        }
        break;

      case JSOP_MOD:
        if (d2 == 0) {
            d = js_NaN;
        } else {
            d = js_fmod(d, d2);
        }
        break;

      default:;
    }

    /* Take care to allow pn1 or pn2 to alias pn. */
    if (pn1 != pn)
        RecycleTree(pn1, tc);
    if (pn2 != pn)
        RecycleTree(pn2, tc);
    pn->pn_type = TOK_NUMBER;
    pn->pn_op = JSOP_DOUBLE;
    pn->pn_arity = PN_NULLARY;
    pn->pn_dval = d;
    return JS_TRUE;
}

#if JS_HAS_XML_SUPPORT

static JSBool
FoldXMLConstants(JSContext *cx, JSParseNode *pn, JSTreeContext *tc)
{
    TokenKind tt;
    JSParseNode **pnp, *pn1, *pn2;
    JSString *accum, *str;
    uint32 i, j;

    JS_ASSERT(pn->pn_arity == PN_LIST);
    tt = PN_TYPE(pn);
    pnp = &pn->pn_head;
    pn1 = *pnp;
    accum = NULL;
    str = NULL;
    if ((pn->pn_xflags & PNX_CANTFOLD) == 0) {
        if (tt == TOK_XMLETAGO)
            accum = cx->runtime->atomState.etagoAtom;
        else if (tt == TOK_XMLSTAGO || tt == TOK_XMLPTAGC)
            accum = cx->runtime->atomState.stagoAtom;
    }

    /*
     * GC Rooting here is tricky: for most of the loop, |accum| is safe via
     * the newborn string root. However, when |pn2->pn_type| is TOK_XMLCDATA,
     * TOK_XMLCOMMENT, or TOK_XMLPI it is knocked out of the newborn root.
     * Therefore, we have to add additonal protection from GC nesting under
     * js_ConcatStrings.
     */
    for (pn2 = pn1, i = j = 0; pn2; pn2 = pn2->pn_next, i++) {
        /* The parser already rejected end-tags with attributes. */
        JS_ASSERT(tt != TOK_XMLETAGO || i == 0);
        switch (pn2->pn_type) {
          case TOK_XMLATTR:
            if (!accum)
                goto cantfold;
            /* FALL THROUGH */
          case TOK_XMLNAME:
          case TOK_XMLSPACE:
          case TOK_XMLTEXT:
          case TOK_STRING:
            if (pn2->pn_arity == PN_LIST)
                goto cantfold;
            str = pn2->pn_atom;
            break;

          case TOK_XMLCDATA:
            str = js_MakeXMLCDATAString(cx, pn2->pn_atom);
            if (!str)
                return JS_FALSE;
            break;

          case TOK_XMLCOMMENT:
            str = js_MakeXMLCommentString(cx, pn2->pn_atom);
            if (!str)
                return JS_FALSE;
            break;

          case TOK_XMLPI:
            str = js_MakeXMLPIString(cx, pn2->pn_atom, pn2->pn_atom2);
            if (!str)
                return JS_FALSE;
            break;

          cantfold:
          default:
            JS_ASSERT(*pnp == pn1);
            if ((tt == TOK_XMLSTAGO || tt == TOK_XMLPTAGC) &&
                (i & 1) ^ (j & 1)) {
#ifdef DEBUG_brendanXXX
                printf("1: %d, %d => ", i, j);
                if (accum)
                    FileEscapedString(stdout, accum, 0);
                else
                    fputs("NULL", stdout);
                fputc('\n', stdout);
#endif
            } else if (accum && pn1 != pn2) {
                while (pn1->pn_next != pn2) {
                    pn1 = RecycleTree(pn1, tc);
                    --pn->pn_count;
                }
                pn1->pn_type = TOK_XMLTEXT;
                pn1->pn_op = JSOP_STRING;
                pn1->pn_arity = PN_NULLARY;
                pn1->pn_atom = js_AtomizeString(cx, accum);
                if (!pn1->pn_atom)
                    return JS_FALSE;
                JS_ASSERT(pnp != &pn1->pn_next);
                *pnp = pn1;
            }
            pnp = &pn2->pn_next;
            pn1 = *pnp;
            accum = NULL;
            continue;
        }

        if (accum) {
            {
                AutoStringRooter tvr(cx, accum);
                str = ((tt == TOK_XMLSTAGO || tt == TOK_XMLPTAGC) && i != 0)
                      ? js_AddAttributePart(cx, i & 1, accum, str)
                      : js_ConcatStrings(cx, accum, str);
            }
            if (!str)
                return JS_FALSE;
#ifdef DEBUG_brendanXXX
            printf("2: %d, %d => ", i, j);
            FileEscapedString(stdout, str, 0);
            printf(" (%u)\n", str->length());
#endif
            ++j;
        }
        accum = str;
    }

    if (accum) {
        str = NULL;
        if ((pn->pn_xflags & PNX_CANTFOLD) == 0) {
            if (tt == TOK_XMLPTAGC)
                str = cx->runtime->atomState.ptagcAtom;
            else if (tt == TOK_XMLSTAGO || tt == TOK_XMLETAGO)
                str = cx->runtime->atomState.tagcAtom;
        }
        if (str) {
            accum = js_ConcatStrings(cx, accum, str);
            if (!accum)
                return JS_FALSE;
        }

        JS_ASSERT(*pnp == pn1);
        while (pn1->pn_next) {
            pn1 = RecycleTree(pn1, tc);
            --pn->pn_count;
        }
        pn1->pn_type = TOK_XMLTEXT;
        pn1->pn_op = JSOP_STRING;
        pn1->pn_arity = PN_NULLARY;
        pn1->pn_atom = js_AtomizeString(cx, accum);
        if (!pn1->pn_atom)
            return JS_FALSE;
        JS_ASSERT(pnp != &pn1->pn_next);
        *pnp = pn1;
    }

    if (pn1 && pn->pn_count == 1) {
        /*
         * Only one node under pn, and it has been folded: move pn1 onto pn
         * unless pn is an XML root (in which case we need it to tell the code
         * generator to emit a JSOP_TOXML or JSOP_TOXMLLIST op).  If pn is an
         * XML root *and* it's a point-tag, rewrite it to TOK_XMLELEM to avoid
         * extra "<" and "/>" bracketing at runtime.
         */
        if (!(pn->pn_xflags & PNX_XMLROOT)) {
            pn->become(pn1);
        } else if (tt == TOK_XMLPTAGC) {
            pn->pn_type = TOK_XMLELEM;
            pn->pn_op = JSOP_TOXML;
        }
    }
    return JS_TRUE;
}

#endif /* JS_HAS_XML_SUPPORT */

static int
Boolish(JSParseNode *pn)
{
    switch (pn->pn_op) {
      case JSOP_DOUBLE:
        return pn->pn_dval != 0 && !JSDOUBLE_IS_NaN(pn->pn_dval);

      case JSOP_STRING:
        return pn->pn_atom->length() != 0;

#if JS_HAS_GENERATOR_EXPRS
      case JSOP_CALL:
      {
        /*
         * A generator expression as an if or loop condition has no effects, it
         * simply results in a truthy object reference. This condition folding
         * is needed for the decompiler. See bug 442342 and bug 443074.
         */
        if (pn->pn_count != 1)
            break;
        JSParseNode *pn2 = pn->pn_head;
        if (pn2->pn_type != TOK_FUNCTION)
            break;
        if (!(pn2->pn_funbox->tcflags & TCF_GENEXP_LAMBDA))
            break;
        /* FALL THROUGH */
      }
#endif

      case JSOP_DEFFUN:
      case JSOP_LAMBDA:
      case JSOP_TRUE:
        return 1;

      case JSOP_NULL:
      case JSOP_FALSE:
        return 0;

      default:;
    }
    return -1;
}

JSBool
js_FoldConstants(JSContext *cx, JSParseNode *pn, JSTreeContext *tc, bool inCond)
{
    JSParseNode *pn1 = NULL, *pn2 = NULL, *pn3 = NULL;

    JS_CHECK_RECURSION(cx, return JS_FALSE);

    switch (pn->pn_arity) {
      case PN_FUNC:
      {
        uint32 oldflags = tc->flags;
        JSFunctionBox *oldlist = tc->functionList;

        tc->flags = pn->pn_funbox->tcflags;
        tc->functionList = pn->pn_funbox->kids;
        if (!js_FoldConstants(cx, pn->pn_body, tc))
            return JS_FALSE;
        pn->pn_funbox->kids = tc->functionList;
        tc->flags = oldflags;
        tc->functionList = oldlist;
        break;
      }

      case PN_LIST:
      {
        /* Propagate inCond through logical connectives. */
        bool cond = inCond && (pn->pn_type == TOK_OR || pn->pn_type == TOK_AND);

        /* Don't fold a parenthesized call expression. See bug 537673. */
        pn1 = pn2 = pn->pn_head;
        if ((pn->pn_type == TOK_LP || pn->pn_type == TOK_NEW) && pn2->pn_parens)
            pn2 = pn2->pn_next;

        /* Save the list head in pn1 for later use. */
        for (; pn2; pn2 = pn2->pn_next) {
            if (!js_FoldConstants(cx, pn2, tc, cond))
                return JS_FALSE;
        }
        break;
      }

      case PN_TERNARY:
        /* Any kid may be null (e.g. for (;;)). */
        pn1 = pn->pn_kid1;
        pn2 = pn->pn_kid2;
        pn3 = pn->pn_kid3;
        if (pn1 && !js_FoldConstants(cx, pn1, tc, pn->pn_type == TOK_IF))
            return JS_FALSE;
        if (pn2) {
            if (!js_FoldConstants(cx, pn2, tc, pn->pn_type == TOK_FORHEAD))
                return JS_FALSE;
            if (pn->pn_type == TOK_FORHEAD && pn2->pn_op == JSOP_TRUE) {
                RecycleTree(pn2, tc);
                pn->pn_kid2 = NULL;
            }
        }
        if (pn3 && !js_FoldConstants(cx, pn3, tc))
            return JS_FALSE;
        break;

      case PN_BINARY:
        pn1 = pn->pn_left;
        pn2 = pn->pn_right;

        /* Propagate inCond through logical connectives. */
        if (pn->pn_type == TOK_OR || pn->pn_type == TOK_AND) {
            if (!js_FoldConstants(cx, pn1, tc, inCond))
                return JS_FALSE;
            if (!js_FoldConstants(cx, pn2, tc, inCond))
                return JS_FALSE;
            break;
        }

        /* First kid may be null (for default case in switch). */
        if (pn1 && !js_FoldConstants(cx, pn1, tc, pn->pn_type == TOK_WHILE))
            return JS_FALSE;
        if (!js_FoldConstants(cx, pn2, tc, pn->pn_type == TOK_DO))
            return JS_FALSE;
        break;

      case PN_UNARY:
        pn1 = pn->pn_kid;

        /*
         * Kludge to deal with typeof expressions: because constant folding
         * can turn an expression into a name node, we have to check here,
         * before folding, to see if we should throw undefined name errors.
         *
         * NB: We know that if pn->pn_op is JSOP_TYPEOF, pn1 will not be
         * null. This assumption does not hold true for other unary
         * expressions.
         */
        if (pn->pn_op == JSOP_TYPEOF && pn1->pn_type != TOK_NAME)
            pn->pn_op = JSOP_TYPEOFEXPR;

        if (pn1 && !js_FoldConstants(cx, pn1, tc, pn->pn_op == JSOP_NOT))
            return JS_FALSE;
        break;

      case PN_NAME:
        /*
         * Skip pn1 down along a chain of dotted member expressions to avoid
         * excessive recursion.  Our only goal here is to fold constants (if
         * any) in the primary expression operand to the left of the first
         * dot in the chain.
         */
        if (!pn->pn_used) {
            pn1 = pn->pn_expr;
            while (pn1 && pn1->pn_arity == PN_NAME && !pn1->pn_used)
                pn1 = pn1->pn_expr;
            if (pn1 && !js_FoldConstants(cx, pn1, tc))
                return JS_FALSE;
        }
        break;

      case PN_NAMESET:
        pn1 = pn->pn_tree;
        if (!js_FoldConstants(cx, pn1, tc))
            return JS_FALSE;
        break;

      case PN_NULLARY:
        break;
    }

    switch (pn->pn_type) {
      case TOK_IF:
        if (ContainsStmt(pn2, TOK_VAR) || ContainsStmt(pn3, TOK_VAR))
            break;
        /* FALL THROUGH */

      case TOK_HOOK:
        /* Reduce 'if (C) T; else E' into T for true C, E for false. */
        switch (pn1->pn_type) {
          case TOK_NUMBER:
            if (pn1->pn_dval == 0 || JSDOUBLE_IS_NaN(pn1->pn_dval))
                pn2 = pn3;
            break;
          case TOK_STRING:
            if (pn1->pn_atom->length() == 0)
                pn2 = pn3;
            break;
          case TOK_PRIMARY:
            if (pn1->pn_op == JSOP_TRUE)
                break;
            if (pn1->pn_op == JSOP_FALSE || pn1->pn_op == JSOP_NULL) {
                pn2 = pn3;
                break;
            }
            /* FALL THROUGH */
          default:
            /* Early return to dodge common code that copies pn2 to pn. */
            return JS_TRUE;
        }

#if JS_HAS_GENERATOR_EXPRS
        /* Don't fold a trailing |if (0)| in a generator expression. */
        if (!pn2 && (tc->flags & TCF_GENEXP_LAMBDA))
            break;
#endif

        if (pn2 && !pn2->pn_defn)
            pn->become(pn2);
        if (!pn2 || (pn->pn_type == TOK_SEMI && !pn->pn_kid)) {
            /*
             * False condition and no else, or an empty then-statement was
             * moved up over pn.  Either way, make pn an empty block (not an
             * empty statement, which does not decompile, even when labeled).
             * NB: pn must be a TOK_IF as TOK_HOOK can never have a null kid
             * or an empty statement for a child.
             */
            pn->pn_type = TOK_LC;
            pn->pn_arity = PN_LIST;
            pn->makeEmpty();
        }
        RecycleTree(pn2, tc);
        if (pn3 && pn3 != pn2)
            RecycleTree(pn3, tc);
        break;

      case TOK_OR:
      case TOK_AND:
        if (inCond) {
            if (pn->pn_arity == PN_LIST) {
                JSParseNode **pnp = &pn->pn_head;
                JS_ASSERT(*pnp == pn1);
                do {
                    int cond = Boolish(pn1);
                    if (cond == (pn->pn_type == TOK_OR)) {
                        for (pn2 = pn1->pn_next; pn2; pn2 = pn3) {
                            pn3 = pn2->pn_next;
                            RecycleTree(pn2, tc);
                            --pn->pn_count;
                        }
                        pn1->pn_next = NULL;
                        break;
                    }
                    if (cond != -1) {
                        JS_ASSERT(cond == (pn->pn_type == TOK_AND));
                        if (pn->pn_count == 1)
                            break;
                        *pnp = pn1->pn_next;
                        RecycleTree(pn1, tc);
                        --pn->pn_count;
                    } else {
                        pnp = &pn1->pn_next;
                    }
                } while ((pn1 = *pnp) != NULL);

                // We may have to change arity from LIST to BINARY.
                pn1 = pn->pn_head;
                if (pn->pn_count == 2) {
                    pn2 = pn1->pn_next;
                    pn1->pn_next = NULL;
                    JS_ASSERT(!pn2->pn_next);
                    pn->pn_arity = PN_BINARY;
                    pn->pn_left = pn1;
                    pn->pn_right = pn2;
                } else if (pn->pn_count == 1) {
                    pn->become(pn1);
                    RecycleTree(pn1, tc);
                }
            } else {
                int cond = Boolish(pn1);
                if (cond == (pn->pn_type == TOK_OR)) {
                    RecycleTree(pn2, tc);
                    pn->become(pn1);
                } else if (cond != -1) {
                    JS_ASSERT(cond == (pn->pn_type == TOK_AND));
                    RecycleTree(pn1, tc);
                    pn->become(pn2);
                }
            }
        }
        break;

      case TOK_ASSIGN:
        /*
         * Compound operators such as *= should be subject to folding, in case
         * the left-hand side is constant, and so that the decompiler produces
         * the same string that you get from decompiling a script or function
         * compiled from that same string.  As with +, += is special.
         */
        if (pn->pn_op == JSOP_NOP)
            break;
        if (pn->pn_op != JSOP_ADD)
            goto do_binary_op;
        /* FALL THROUGH */

      case TOK_PLUS:
        if (pn->pn_arity == PN_LIST) {
            /*
             * Any string literal term with all others number or string means
             * this is a concatenation.  If any term is not a string or number
             * literal, we can't fold.
             */
            JS_ASSERT(pn->pn_count > 2);
            if (pn->pn_xflags & PNX_CANTFOLD)
                return JS_TRUE;
            if (pn->pn_xflags != PNX_STRCAT)
                goto do_binary_op;

            /* Ok, we're concatenating: convert non-string constant operands. */
            size_t length = 0;
            for (pn2 = pn1; pn2; pn2 = pn2->pn_next) {
                if (!FoldType(cx, pn2, TOK_STRING))
                    return JS_FALSE;
                /* XXX fold only if all operands convert to string */
                if (pn2->pn_type != TOK_STRING)
                    return JS_TRUE;
                length += pn2->pn_atom->length();
            }

            /* Allocate a new buffer and string descriptor for the result. */
            jschar *chars = (jschar *) cx->malloc_((length + 1) * sizeof(jschar));
            if (!chars)
                return JS_FALSE;
            chars[length] = 0;
            JSString *str = js_NewString(cx, chars, length);
            if (!str) {
                cx->free_(chars);
                return JS_FALSE;
            }

            /* Fill the buffer, advancing chars and recycling kids as we go. */
            for (pn2 = pn1; pn2; pn2 = RecycleTree(pn2, tc)) {
                JSAtom *atom = pn2->pn_atom;
                size_t length2 = atom->length();
                js_strncpy(chars, atom->chars(), length2);
                chars += length2;
            }
            JS_ASSERT(*chars == 0);

            /* Atomize the result string and mutate pn to refer to it. */
            pn->pn_atom = js_AtomizeString(cx, str);
            if (!pn->pn_atom)
                return JS_FALSE;
            pn->pn_type = TOK_STRING;
            pn->pn_op = JSOP_STRING;
            pn->pn_arity = PN_NULLARY;
            break;
        }

        /* Handle a binary string concatenation. */
        JS_ASSERT(pn->pn_arity == PN_BINARY);
        if (pn1->pn_type == TOK_STRING || pn2->pn_type == TOK_STRING) {
            JSString *left, *right, *str;

            if (!FoldType(cx, (pn1->pn_type != TOK_STRING) ? pn1 : pn2,
                          TOK_STRING)) {
                return JS_FALSE;
            }
            if (pn1->pn_type != TOK_STRING || pn2->pn_type != TOK_STRING)
                return JS_TRUE;
            left = pn1->pn_atom;
            right = pn2->pn_atom;
            str = js_ConcatStrings(cx, left, right);
            if (!str)
                return JS_FALSE;
            pn->pn_atom = js_AtomizeString(cx, str);
            if (!pn->pn_atom)
                return JS_FALSE;
            pn->pn_type = TOK_STRING;
            pn->pn_op = JSOP_STRING;
            pn->pn_arity = PN_NULLARY;
            RecycleTree(pn1, tc);
            RecycleTree(pn2, tc);
            break;
        }

        /* Can't concatenate string literals, let's try numbers. */
        goto do_binary_op;

      case TOK_STAR:
      case TOK_SHOP:
      case TOK_MINUS:
      case TOK_DIVOP:
      do_binary_op:
        if (pn->pn_arity == PN_LIST) {
            JS_ASSERT(pn->pn_count > 2);
            for (pn2 = pn1; pn2; pn2 = pn2->pn_next) {
                if (!FoldType(cx, pn2, TOK_NUMBER))
                    return JS_FALSE;
            }
            for (pn2 = pn1; pn2; pn2 = pn2->pn_next) {
                /* XXX fold only if all operands convert to number */
                if (pn2->pn_type != TOK_NUMBER)
                    break;
            }
            if (!pn2) {
                JSOp op = PN_OP(pn);

                pn2 = pn1->pn_next;
                pn3 = pn2->pn_next;
                if (!FoldBinaryNumeric(cx, op, pn1, pn2, pn, tc))
                    return JS_FALSE;
                while ((pn2 = pn3) != NULL) {
                    pn3 = pn2->pn_next;
                    if (!FoldBinaryNumeric(cx, op, pn, pn2, pn, tc))
                        return JS_FALSE;
                }
            }
        } else {
            JS_ASSERT(pn->pn_arity == PN_BINARY);
            if (!FoldType(cx, pn1, TOK_NUMBER) ||
                !FoldType(cx, pn2, TOK_NUMBER)) {
                return JS_FALSE;
            }
            if (pn1->pn_type == TOK_NUMBER && pn2->pn_type == TOK_NUMBER) {
                if (!FoldBinaryNumeric(cx, PN_OP(pn), pn1, pn2, pn, tc))
                    return JS_FALSE;
            }
        }
        break;

      case TOK_UNARYOP:
        if (pn1->pn_type == TOK_NUMBER) {
            jsdouble d;

            /* Operate on one numeric constant. */
            d = pn1->pn_dval;
            switch (pn->pn_op) {
              case JSOP_BITNOT:
                d = ~js_DoubleToECMAInt32(d);
                break;

              case JSOP_NEG:
                d = -d;
                break;

              case JSOP_POS:
                break;

              case JSOP_NOT:
                pn->pn_type = TOK_PRIMARY;
                pn->pn_op = (d == 0 || JSDOUBLE_IS_NaN(d)) ? JSOP_TRUE : JSOP_FALSE;
                pn->pn_arity = PN_NULLARY;
                /* FALL THROUGH */

              default:
                /* Return early to dodge the common TOK_NUMBER code. */
                return JS_TRUE;
            }
            pn->pn_type = TOK_NUMBER;
            pn->pn_op = JSOP_DOUBLE;
            pn->pn_arity = PN_NULLARY;
            pn->pn_dval = d;
            RecycleTree(pn1, tc);
        } else if (pn1->pn_type == TOK_PRIMARY) {
            if (pn->pn_op == JSOP_NOT &&
                (pn1->pn_op == JSOP_TRUE ||
                 pn1->pn_op == JSOP_FALSE)) {
                pn->become(pn1);
                pn->pn_op = (pn->pn_op == JSOP_TRUE) ? JSOP_FALSE : JSOP_TRUE;
                RecycleTree(pn1, tc);
            }
        }
        break;

#if JS_HAS_XML_SUPPORT
      case TOK_XMLELEM:
      case TOK_XMLLIST:
      case TOK_XMLPTAGC:
      case TOK_XMLSTAGO:
      case TOK_XMLETAGO:
      case TOK_XMLNAME:
        if (pn->pn_arity == PN_LIST) {
            JS_ASSERT(pn->pn_type == TOK_XMLLIST || pn->pn_count != 0);
            if (!FoldXMLConstants(cx, pn, tc))
                return JS_FALSE;
        }
        break;

      case TOK_AT:
        if (pn1->pn_type == TOK_XMLNAME) {
            JSObjectBox *xmlbox;

            Value v = StringValue(pn1->pn_atom);
            if (!js_ToAttributeName(cx, &v))
                return JS_FALSE;
            JS_ASSERT(v.isObject());

            xmlbox = tc->parser->newObjectBox(&v.toObject());
            if (!xmlbox)
                return JS_FALSE;

            pn->pn_type = TOK_XMLNAME;
            pn->pn_op = JSOP_OBJECT;
            pn->pn_arity = PN_NULLARY;
            pn->pn_objbox = xmlbox;
            RecycleTree(pn1, tc);
        }
        break;
#endif /* JS_HAS_XML_SUPPORT */

      default:;
    }

    if (inCond) {
        int cond = Boolish(pn);
        if (cond >= 0) {
            /*
             * We can turn function nodes into constant nodes here, but mutating function
             * nodes is tricky --- in particular, mutating a function node that appears on
             * a method list corrupts the method list. However, methods are M's in
             * statements of the form 'this.foo = M;', which we never fold, so we're okay.
             */
            PrepareNodeForMutation(pn, tc);
            pn->pn_type = TOK_PRIMARY;
            pn->pn_op = cond ? JSOP_TRUE : JSOP_FALSE;
            pn->pn_arity = PN_NULLARY;
        }
    }

    return JS_TRUE;
}<|MERGE_RESOLUTION|>--- conflicted
+++ resolved
@@ -1140,16 +1140,9 @@
     /* Fall through. */
 
   late_error:
-<<<<<<< HEAD
     if (script && !script->u.object)
-        js_DestroyScript(cx, script);
+        js_DestroyScript(cx, script, 7);
     script = NULL;
-=======
-    if (script) {
-        js_DestroyScript(cx, script, 7);
-        script = NULL;
-    }
->>>>>>> 5df3e387
     goto out;
 }
 
