/* -*- Mode: C++; tab-width: 8; indent-tabs-mode: nil; c-basic-offset: 4 -*- */
/* vim: set ts=8 sts=4 et sw=4 tw=99: */
/* This Source Code Form is subject to the terms of the Mozilla Public
 * License, v. 2.0. If a copy of the MPL was not distributed with this
 * file, You can obtain one at http://mozilla.org/MPL/2.0/. */

/*
 * The Components.Sandbox object.
 */

#include "AccessCheck.h"
#include "jsfriendapi.h"
#include "jsproxy.h"
#include "js/OldDebugAPI.h"
#include "js/StructuredClone.h"
#include "nsContentUtils.h"
#include "nsCxPusher.h"
#include "nsGlobalWindow.h"
#include "nsIScriptContext.h"
#include "nsIScriptObjectPrincipal.h"
#include "nsIScriptSecurityManager.h"
#include "nsIURI.h"
#include "nsJSUtils.h"
#include "nsNetUtil.h"
#include "nsPrincipal.h"
#include "nsXMLHttpRequest.h"
#include "WrapperFactory.h"
#include "xpcprivate.h"
#include "XPCQuickStubs.h"
#include "XPCWrapper.h"
#include "XrayWrapper.h"
#include "mozilla/dom/BindingUtils.h"
#include "mozilla/dom/TextDecoderBinding.h"
#include "mozilla/dom/TextEncoderBinding.h"

using namespace mozilla;
using namespace JS;
using namespace js;
using namespace xpc;

using mozilla::dom::DestroyProtoAndIfaceCache;

NS_IMPL_ISUPPORTS3(SandboxPrivate,
                   nsIScriptObjectPrincipal,
                   nsIGlobalObject,
                   nsISupportsWeakReference)

const char kScriptSecurityManagerContractID[] = NS_SCRIPTSECURITYMANAGER_CONTRACTID;

class nsXPCComponents_utils_Sandbox : public nsIXPCComponents_utils_Sandbox,
                                      public nsIXPCScriptable
{
public:
    // Aren't macros nice?
    NS_DECL_THREADSAFE_ISUPPORTS
    NS_DECL_NSIXPCCOMPONENTS_UTILS_SANDBOX
    NS_DECL_NSIXPCSCRIPTABLE

public:
    nsXPCComponents_utils_Sandbox();
    virtual ~nsXPCComponents_utils_Sandbox();

private:
    static nsresult CallOrConstruct(nsIXPConnectWrappedNative *wrapper,
                                    JSContext *cx, HandleObject obj,
                                    const CallArgs &args, bool *_retval);
};

already_AddRefed<nsIXPCComponents_utils_Sandbox>
xpc::NewSandboxConstructor()
{
    nsCOMPtr<nsIXPCComponents_utils_Sandbox> sbConstructor =
        new nsXPCComponents_utils_Sandbox();
    return sbConstructor.forget();
}

static bool
SandboxDump(JSContext *cx, unsigned argc, jsval *vp)
{
    JSString *str;
    if (!argc)
        return true;

    str = JS_ValueToString(cx, JS_ARGV(cx, vp)[0]);
    if (!str)
        return false;

    size_t length;
    const jschar *chars = JS_GetStringCharsZAndLength(cx, str, &length);
    if (!chars)
        return false;

    nsDependentString wstr(chars, length);
    char *cstr = ToNewUTF8String(wstr);
    if (!cstr)
        return false;

#if defined(XP_MACOSX)
    // Be nice and convert all \r to \n.
    char *c = cstr, *cEnd = cstr + strlen(cstr);
    while (c < cEnd) {
        if (*c == '\r')
            *c = '\n';
        c++;
    }
#endif

    fputs(cstr, stdout);
    fflush(stdout);
    NS_Free(cstr);
    JS_SET_RVAL(cx, vp, JSVAL_TRUE);
    return true;
}

static bool
SandboxDebug(JSContext *cx, unsigned argc, jsval *vp)
{
#ifdef DEBUG
    return SandboxDump(cx, argc, vp);
#else
    return true;
#endif
}

static bool
SandboxImport(JSContext *cx, unsigned argc, Value *vp)
{
    CallArgs args = CallArgsFromVp(argc, vp);

    if (args.length() < 1 || args[0].isPrimitive()) {
        XPCThrower::Throw(NS_ERROR_INVALID_ARG, cx);
        return false;
    }

    RootedString funname(cx);
    if (args.length() > 1) {
        // Use the second parameter as the function name.
        funname = JS_ValueToString(cx, args[1]);
        if (!funname)
            return false;
    } else {
        // NB: funobj must only be used to get the JSFunction out.
        RootedObject funobj(cx, &args[0].toObject());
        if (js::IsProxy(funobj)) {
            funobj = XPCWrapper::UnsafeUnwrapSecurityWrapper(funobj);
        }

        JSAutoCompartment ac(cx, funobj);

        JSFunction *fun = JS_ValueToFunction(cx, ObjectValue(*funobj));
        if (!fun) {
            XPCThrower::Throw(NS_ERROR_INVALID_ARG, cx);
            return false;
        }

        // Use the actual function name as the name.
        funname = JS_GetFunctionId(fun);
        if (!funname) {
            XPCThrower::Throw(NS_ERROR_INVALID_ARG, cx);
            return false;
        }
    }

    RootedId id(cx);
    if (!JS_ValueToId(cx, StringValue(funname), id.address()))
        return false;

    // We need to resolve the this object, because this function is used
    // unbound and should still work and act on the original sandbox.
    RootedObject thisObject(cx, JS_THIS_OBJECT(cx, vp));
    if (!thisObject) {
        XPCThrower::Throw(NS_ERROR_UNEXPECTED, cx);
        return false;
    }
    if (!JS_SetPropertyById(cx, thisObject, id, args[0]))
        return false;

    args.rval().setUndefined();
    return true;
}

static bool
CreateXMLHttpRequest(JSContext *cx, unsigned argc, jsval *vp)
{
    nsIScriptSecurityManager *ssm = XPCWrapper::GetSecurityManager();
    if (!ssm)
        return false;

    nsIPrincipal *subjectPrincipal = ssm->GetCxSubjectPrincipal(cx);
    if (!subjectPrincipal)
        return false;

    RootedObject global(cx, JS::CurrentGlobalOrNull(cx));
    MOZ_ASSERT(global);

    nsIScriptObjectPrincipal *sop =
        static_cast<nsIScriptObjectPrincipal *>(xpc_GetJSPrivate(global));
    nsCOMPtr<nsIGlobalObject> iglobal = do_QueryInterface(sop);

    nsCOMPtr<nsIXMLHttpRequest> xhr = new nsXMLHttpRequest();
    nsresult rv = xhr->Init(subjectPrincipal, nullptr, iglobal, nullptr);
    if (NS_FAILED(rv))
        return false;

    rv = nsContentUtils::WrapNative(cx, global, xhr, vp);
    if (NS_FAILED(rv))
        return false;

    return true;
}

/*
 * Instead of simply wrapping a function into another compartment,
 * this helper function creates a native function in the target
 * compartment and forwards the call to the original function.
 * That call will be different than a regular JS function call in
 * that, the |this| is left unbound, and all the non-native JS
 * object arguments will be cloned using the structured clone
 * algorithm.
 * The return value is the new forwarder function, wrapped into
 * the caller's compartment.
 * The 3rd argument is the name of the property that will
 * be set on the target scope, with the forwarder function as
 * the value.
 * The principal of the caller must subsume that of the target.
 *
 * Expected type of the arguments and the return value:
 * function exportFunction(function funToExport,
 *                         object targetScope,
 *                         string name)
 */
static bool
ExportFunction(JSContext *cx, unsigned argc, jsval *vp)
{
    MOZ_ASSERT(cx);
    if (argc < 3) {
        JS_ReportError(cx, "Function requires at least 3 arguments");
        return false;
    }

    CallArgs args = CallArgsFromVp(argc, vp);
    if (!args[0].isObject() || !args[1].isObject() || !args[2].isString()) {
        JS_ReportError(cx, "Invalid argument");
        return false;
    }

    RootedObject funObj(cx, &args[0].toObject());
    RootedObject targetScope(cx, &args[1].toObject());
    RootedString funName(cx, args[2].toString());

    // We can only export functions to scopes those are transparent for us,
    // so if there is a security wrapper around targetScope we must throw.
    targetScope = CheckedUnwrap(targetScope);
    if (!targetScope) {
        JS_ReportError(cx, "Permission denied to export function into scope");
        return false;
    }

    if (JS_GetStringLength(funName) == 0) {
        JS_ReportError(cx, "3rd argument should be a non-empty string");
        return false;
    }

    {
        // We need to operate in the target scope from here on, let's enter
        // its compartment.
        JSAutoCompartment ac(cx, targetScope);

        // Unwrapping to see if we have a callable.
        funObj = UncheckedUnwrap(funObj);
        if (!JS_ObjectIsCallable(cx, funObj)) {
            JS_ReportError(cx, "First argument must be a function");
            return false;
        }

        // The function forwarder will live in the target compartment. Since
        // this function will be referenced from its private slot, to avoid a
        // GC hazard, we must wrap it to the same compartment.
        if (!JS_WrapObject(cx, funObj.address()))
            return false;

        RootedId id(cx);
        if (!JS_ValueToId(cx, args[2], id.address()))
            return false;

        // And now, let's create the forwarder function in the target compartment
        // for the function the be exported.
        if (!NewFunctionForwarder(cx, id, funObj, /* doclone = */ true, args.rval())) {
            JS_ReportError(cx, "Exporting function failed");
            return false;
        }

        // We have the forwarder function in the target compartment, now
        // we have to add it to the target scope as a property.
        if (!JS_DefinePropertyById(cx, targetScope, id, args.rval(),
                                   JS_PropertyStub, JS_StrictPropertyStub,
                                   JSPROP_ENUMERATE))
            return false;
    }

    // Finally we have to re-wrap the exported function back to the caller compartment.
    if (!JS_WrapValue(cx, args.rval().address()))
        return false;

    return true;
}

static bool
GetFilenameAndLineNumber(JSContext *cx, nsACString &filename, unsigned &lineno)
{
    JSScript *script;
    if (JS_DescribeScriptedCaller(cx, &script, &lineno)) {
        if (const char *cfilename = JS_GetScriptFilename(cx, script)) {
            filename.Assign(nsDependentCString(cfilename));
            return true;
        }
    }
    return false;
}

bool
xpc::IsReflector(JSObject *obj)
{
    return IS_WN_REFLECTOR(obj) || dom::IsDOMObject(obj);
}

enum ForwarderCloneTags {
    SCTAG_BASE = JS_SCTAG_USER_MIN,
    SCTAG_REFLECTOR
};

static JSObject *
CloneNonReflectorsRead(JSContext *cx, JSStructuredCloneReader *reader, uint32_t tag,
                       uint32_t data, void *closure)
{
    MOZ_ASSERT(closure, "Null pointer!");
    AutoObjectVector *reflectors = static_cast<AutoObjectVector *>(closure);
    if (tag == SCTAG_REFLECTOR) {
        MOZ_ASSERT(!data);

        size_t idx;
        if (JS_ReadBytes(reader, &idx, sizeof(size_t))) {
            RootedObject reflector(cx, reflectors->handleAt(idx));
            MOZ_ASSERT(reflector, "No object pointer?");
            MOZ_ASSERT(IsReflector(reflector), "Object pointer must be a reflector!");

            JS_WrapObject(cx, reflector.address());
            JS_ASSERT(WrapperFactory::IsXrayWrapper(reflector) ||
                      IsReflector(reflector));

            return reflector;
        }
    }

    JS_ReportError(cx, "CloneNonReflectorsRead error");
    return nullptr;
}

static bool
CloneNonReflectorsWrite(JSContext *cx, JSStructuredCloneWriter *writer,
                        Handle<JSObject *> obj, void *closure)
{
    MOZ_ASSERT(closure, "Null pointer!");

    // We need to maintain a list of reflectors to make sure all these objects
    // are properly rooter. Only their indices will be serialized.
    AutoObjectVector *reflectors = static_cast<AutoObjectVector *>(closure);
    if (IsReflector(obj)) {
        if (!reflectors->append(obj))
            return false;

        size_t idx = reflectors->length()-1;
        if (JS_WriteUint32Pair(writer, SCTAG_REFLECTOR, 0) &&
            JS_WriteBytes(writer, &idx, sizeof(size_t))) {
            return true;
        }
    }

    JS_ReportError(cx, "CloneNonReflectorsWrite error");
    return false;
}

JSStructuredCloneCallbacks gForwarderStructuredCloneCallbacks = {
    CloneNonReflectorsRead,
    CloneNonReflectorsWrite,
    nullptr
};

/*
 * This is a special structured cloning, that clones only non-reflectors.
 * The function assumes the cx is already entered the compartment we want
 * to clone to, and that if val is an object is from the compartment we
 * clone from.
 */
bool
CloneNonReflectors(JSContext *cx, MutableHandleValue val)
{
    JSAutoStructuredCloneBuffer buffer;
    AutoObjectVector rootedReflectors(cx);
    {
        // For parsing val we have to enter its compartment.
        // (unless it's a primitive)
        Maybe<JSAutoCompartment> ac;
        if (val.isObject()) {
            ac.construct(cx, &val.toObject());
        }

        if (!buffer.write(cx, val,
            &gForwarderStructuredCloneCallbacks,
            &rootedReflectors))
        {
            return false;
        }
    }

    // Now recreate the clones in the target compartment.
    RootedValue rval(cx);
    if (!buffer.read(cx, val.address(),
        &gForwarderStructuredCloneCallbacks,
        &rootedReflectors))
    {
        return false;
    }

    return true;
}

/*
 * Similar to evalInSandbox except this one is used to eval a script in the
 * scope of a window. Also note, that the return value and the possible exceptions
 * in the script are structured cloned, unless they are natives (then they are just
 * wrapped).
 * Principal of the caller must subsume the target's.
 *
 * Expected type of the arguments:
 * value evalInWindow(string script,
 *                    object window)
 */
static bool
EvalInWindow(JSContext *cx, unsigned argc, jsval *vp)
{
    MOZ_ASSERT(cx);
    if (argc < 2) {
        JS_ReportError(cx, "Function requires two arguments");
        return false;
    }

    CallArgs args = CallArgsFromVp(argc, vp);
    if (!args[0].isString() || !args[1].isObject()) {
        JS_ReportError(cx, "Invalid arguments");
        return false;
    }

    RootedString srcString(cx, args[0].toString());
    RootedObject targetScope(cx, &args[1].toObject());

    // If we cannot unwrap we must not eval in it.
    targetScope = CheckedUnwrap(targetScope);
    if (!targetScope) {
        JS_ReportError(cx, "Permission denied to eval in target scope");
        return false;
    }

    // Make sure that we have a window object.
    RootedObject inner(cx, CheckedUnwrap(targetScope, /* stopAtOuter = */ false));
    nsCOMPtr<nsIGlobalObject> global;
    nsCOMPtr<nsPIDOMWindow> window;
    if (!JS_IsGlobalObject(inner) ||
        !(global = GetNativeForGlobal(inner)) ||
        !(window = do_QueryInterface(global)))
    {
        JS_ReportError(cx, "Second argument must be a window");
        return false;
    }

    nsCOMPtr<nsIScriptContext> context =
        (static_cast<nsGlobalWindow*>(window.get()))->GetScriptContext();
    if (!context) {
        JS_ReportError(cx, "Script context needed");
        return false;
    }

    if (!context->GetScriptsEnabled()) {
        JS_ReportError(cx, "Scripts are disabled in this window");
        return false;
    }

    nsCString filename;
    unsigned lineNo;
    if (!GetFilenameAndLineNumber(cx, filename, lineNo)) {
        // Default values for non-scripted callers.
        filename.Assign("Unknown");
        lineNo = 0;
    }

    nsDependentJSString srcDepString;
    srcDepString.init(cx, srcString);

    {
        // CompileOptions must be created from the context
        // we will execute this script in.
        JSContext *wndCx = context->GetNativeContext();
        AutoCxPusher pusher(wndCx);
        JS::CompileOptions compileOptions(wndCx);
        compileOptions.setFileAndLine(filename.get(), lineNo);

        // We don't want the JS engine to automatically report
        // uncaught exceptions.
        nsJSUtils::EvaluateOptions evaluateOptions;
        evaluateOptions.setReportUncaught(false);

        nsresult rv = nsJSUtils::EvaluateString(wndCx,
                                                srcDepString,
                                                targetScope,
                                                compileOptions,
                                                evaluateOptions,
                                                args.rval().address());

        if (NS_FAILED(rv)) {
            // If there was an exception we get it as a return value, if
            // the evaluation failed for some other reason, then a default
            // exception is raised.
            MOZ_ASSERT(!JS_IsExceptionPending(wndCx),
                       "Exception should be delivered as return value.");
            if (args.rval().isUndefined()) {
                MOZ_ASSERT(rv == NS_ERROR_OUT_OF_MEMORY);
                return false;
            }

            // If there was an exception thrown we should set it
            // on the calling context.
            RootedValue exn(wndCx, args.rval());
            // First we should reset the return value.
            args.rval().set(UndefinedValue());

            // Then clone the exception.
            if (CloneNonReflectors(cx, &exn))
                JS_SetPendingException(cx, exn);

            return false;
        }
    }

    // Let's clone the return value back to the callers compartment.
    if (!CloneNonReflectors(cx, args.rval())) {
        args.rval().set(UndefinedValue());
        return false;
    }

    return true;
}

static bool
sandbox_enumerate(JSContext *cx, HandleObject obj)
{
    return JS_EnumerateStandardClasses(cx, obj);
}

static bool
sandbox_resolve(JSContext *cx, HandleObject obj, HandleId id)
{
    bool resolved;
    return JS_ResolveStandardClass(cx, obj, id, &resolved);
}

static void
sandbox_finalize(JSFreeOp *fop, JSObject *obj)
{
    nsIScriptObjectPrincipal *sop =
        static_cast<nsIScriptObjectPrincipal *>(xpc_GetJSPrivate(obj));
    MOZ_ASSERT(sop);
    static_cast<SandboxPrivate *>(sop)->ForgetGlobalObject();
    NS_IF_RELEASE(sop);
    DestroyProtoAndIfaceCache(obj);
}

static bool
sandbox_convert(JSContext *cx, HandleObject obj, JSType type, MutableHandleValue vp)
{
    if (type == JSTYPE_OBJECT) {
        vp.set(OBJECT_TO_JSVAL(obj));
        return true;
    }

    return JS_ConvertStub(cx, obj, type, vp);
}

<<<<<<< HEAD
static const JSClass SandboxClass = {
=======
#define XPCONNECT_SANDBOX_CLASS_METADATA_SLOT (XPCONNECT_GLOBAL_EXTRA_SLOT_OFFSET)

static JSClass SandboxClass = {
>>>>>>> 9f719131
    "Sandbox",
    XPCONNECT_GLOBAL_FLAGS_WITH_EXTRA_SLOTS(1),
    JS_PropertyStub,   JS_DeletePropertyStub, JS_PropertyStub, JS_StrictPropertyStub,
    sandbox_enumerate, sandbox_resolve, sandbox_convert,  sandbox_finalize,
    NULL, NULL, NULL, NULL, TraceXPCGlobal
};

static const JSFunctionSpec SandboxFunctions[] = {
    JS_FS("dump",    SandboxDump,    1,0),
    JS_FS("debug",   SandboxDebug,   1,0),
    JS_FS("importFunction", SandboxImport, 1,0),
    JS_FS_END
};

bool
xpc::IsSandbox(JSObject *obj)
{
    return GetObjectJSClass(obj) == &SandboxClass;
}

/***************************************************************************/
nsXPCComponents_utils_Sandbox::nsXPCComponents_utils_Sandbox()
{
}

nsXPCComponents_utils_Sandbox::~nsXPCComponents_utils_Sandbox()
{
}

NS_INTERFACE_MAP_BEGIN(nsXPCComponents_utils_Sandbox)
  NS_INTERFACE_MAP_ENTRY(nsIXPCComponents_utils_Sandbox)
  NS_INTERFACE_MAP_ENTRY(nsIXPCScriptable)
  NS_INTERFACE_MAP_ENTRY_AMBIGUOUS(nsISupports, nsIXPCComponents_utils_Sandbox)
NS_INTERFACE_MAP_END_THREADSAFE

NS_IMPL_ADDREF(nsXPCComponents_utils_Sandbox)
NS_IMPL_RELEASE(nsXPCComponents_utils_Sandbox)

// We use the nsIXPScriptable macros to generate lots of stuff for us.
#define XPC_MAP_CLASSNAME           nsXPCComponents_utils_Sandbox
#define XPC_MAP_QUOTED_CLASSNAME   "nsXPCComponents_utils_Sandbox"
#define                             XPC_MAP_WANT_CALL
#define                             XPC_MAP_WANT_CONSTRUCT
#define XPC_MAP_FLAGS               0
#include "xpc_map_end.h" /* This #undef's the above. */

xpc::SandboxProxyHandler xpc::sandboxProxyHandler;

bool
xpc::IsSandboxPrototypeProxy(JSObject *obj)
{
    return js::IsProxy(obj) &&
           js::GetProxyHandler(obj) == &xpc::sandboxProxyHandler;
}

bool
xpc::SandboxCallableProxyHandler::call(JSContext *cx, JS::Handle<JSObject*> proxy,
                                       const JS::CallArgs &args)
{
    // We forward the call to our underlying callable.

    // The parent of our proxy is the SandboxProxyHandler proxy
    RootedObject sandboxProxy(cx, JS_GetParent(proxy));
    MOZ_ASSERT(js::IsProxy(sandboxProxy) &&
               js::GetProxyHandler(sandboxProxy) == &xpc::sandboxProxyHandler);

    // The parent of the sandboxProxy is the sandbox global, and the
    // target object is the original proto.
    RootedObject sandboxGlobal(cx, JS_GetParent(sandboxProxy));
    MOZ_ASSERT(js::GetObjectJSClass(sandboxGlobal) == &SandboxClass);

    // If our this object is the sandbox global, we call with this set to the
    // original proto instead.
    //
    // There are two different ways we can compute |this|. If we use
    // JS_THIS_VALUE, we'll get the bonafide |this| value as passed by the
    // caller, which may be undefined if a global function was invoked without
    // an explicit invocant. If we use JS_THIS or JS_THIS_OBJECT, the |this|
    // in |vp| will be coerced to the global, which is not the correct
    // behavior in ES5 strict mode. And we have no way to compute strictness
    // here.
    //
    // The naive approach is simply to use JS_THIS_VALUE here. If |this| was
    // explicit, we can remap it appropriately. If it was implicit, then we
    // leave it as undefined, and let the callee sort it out. Since the callee
    // is generally in the same compartment as its global (eg the Window's
    // compartment, not the Sandbox's), the callee will generally compute the
    // correct |this|.
    //
    // However, this breaks down in the Xray case. If the sandboxPrototype
    // is an Xray wrapper, then we'll end up reifying the native methods in
    // the Sandbox's scope, which means that they'll compute |this| to be the
    // Sandbox, breaking old-style XPC_WN_CallMethod methods.
    //
    // Luckily, the intent of Xrays is to provide a vanilla view of a foreign
    // DOM interface, which means that we don't care about script-enacted
    // strictness in the prototype's home compartment. Indeed, since DOM
    // methods are always non-strict, we can just assume non-strict semantics
    // if the sandboxPrototype is an Xray Wrapper, which lets us appropriately
    // remap |this|.
    JS::Value thisVal =
      WrapperFactory::IsXrayWrapper(sandboxProxy) ? args.computeThis(cx) : args.thisv();
    if (thisVal == ObjectValue(*sandboxGlobal)) {
        thisVal = ObjectValue(*js::GetProxyTargetObject(sandboxProxy));
    }

    return JS::Call(cx, thisVal, js::GetProxyPrivate(proxy), args.length(), args.array(),
                    args.rval());
}

xpc::SandboxCallableProxyHandler xpc::sandboxCallableProxyHandler;

/*
 * Wrap a callable such that if we're called with oldThisObj as the
 * "this" we will instead call it with newThisObj as the this.
 */
static JSObject*
WrapCallable(JSContext *cx, JSObject *callable, JSObject *sandboxProtoProxy)
{
    MOZ_ASSERT(JS_ObjectIsCallable(cx, callable));
    // Our proxy is wrapping the callable.  So we need to use the
    // callable as the private.  We use the given sandboxProtoProxy as
    // the parent, and our call() hook depends on that.
    MOZ_ASSERT(js::IsProxy(sandboxProtoProxy) &&
               js::GetProxyHandler(sandboxProtoProxy) ==
                 &xpc::sandboxProxyHandler);

    RootedValue priv(cx, ObjectValue(*callable));
    return js::NewProxyObject(cx, &xpc::sandboxCallableProxyHandler,
                              priv, nullptr,
                              sandboxProtoProxy, js::ProxyIsCallable);
}

template<typename Op>
bool BindPropertyOp(JSContext *cx, Op &op, JSPropertyDescriptor *desc, HandleId id,
                    unsigned attrFlag, HandleObject sandboxProtoProxy)
{
    if (!op) {
        return true;
    }

    RootedObject func(cx);
    if (desc->attrs & attrFlag) {
        // Already an object
        func = JS_FUNC_TO_DATA_PTR(JSObject *, op);
    } else {
        // We have an actual property op.  For getters, we use 0
        // args, for setters we use 1 arg.
        uint32_t args = (attrFlag == JSPROP_GETTER) ? 0 : 1;
        RootedObject obj(cx, desc->obj);
        func = GeneratePropertyOp(cx, obj, id, args, op);
        if (!func)
            return false;
    }
    func = WrapCallable(cx, func, sandboxProtoProxy);
    if (!func)
        return false;
    op = JS_DATA_TO_FUNC_PTR(Op, func.get());
    desc->attrs |= attrFlag;
    return true;
}

extern bool
XPC_WN_Helper_GetProperty(JSContext *cx, HandleObject obj, HandleId id, MutableHandleValue vp);
extern bool
XPC_WN_Helper_SetProperty(JSContext *cx, HandleObject obj, HandleId id, bool strict, MutableHandleValue vp);

bool
xpc::SandboxProxyHandler::getPropertyDescriptor(JSContext *cx,
                                                JS::Handle<JSObject*> proxy,
                                                JS::Handle<jsid> id,
                                                JS::MutableHandle<JSPropertyDescriptor> desc,
                                                unsigned flags)
{
    JS::RootedObject obj(cx, wrappedObject(proxy));

    MOZ_ASSERT(js::GetObjectCompartment(obj) == js::GetObjectCompartment(proxy));
    if (!JS_GetPropertyDescriptorById(cx, obj, id,
                                      flags, desc))
        return false;

    if (!desc.object())
        return true; // No property, nothing to do

    // Now fix up the getter/setter/value as needed to be bound to desc->obj
    // Don't mess with holder_get and holder_set, though, because those rely on
    // the "vp is prefilled with the value in the slot" behavior that property
    // ops can in theory rely on, but our property op forwarder doesn't know how
    // to make that happen.  Since we really only need to rebind the DOM methods
    // here, not rebindings holder_get and holder_set is OK.
    //
    // Similarly, don't mess with XPC_WN_Helper_GetProperty and
    // XPC_WN_Helper_SetProperty, for the same reasons: that could confuse our
    // access to expandos when we're not doing Xrays.
    if (desc.getter() != xpc::holder_get &&
        desc.getter() != XPC_WN_Helper_GetProperty &&
        !BindPropertyOp(cx, desc.getter(), desc.address(), id, JSPROP_GETTER, proxy))
        return false;
    if (desc.setter() != xpc::holder_set &&
        desc.setter() != XPC_WN_Helper_SetProperty &&
        !BindPropertyOp(cx, desc.setter(), desc.address(), id, JSPROP_SETTER, proxy))
        return false;
    if (desc.value().isObject()) {
        JSObject* val = &desc.value().toObject();
        if (JS_ObjectIsCallable(cx, val)) {
            val = WrapCallable(cx, val, proxy);
            if (!val)
                return false;
            desc.value().setObject(*val);
        }
    }

    return true;
}

bool
xpc::SandboxProxyHandler::getOwnPropertyDescriptor(JSContext *cx,
                                                   JS::Handle<JSObject*> proxy,
                                                   JS::Handle<jsid> id,
                                                   JS::MutableHandle<JSPropertyDescriptor> desc,
                                                   unsigned flags)
{
    if (!getPropertyDescriptor(cx, proxy, id, desc, flags))
        return false;

    if (desc.object() != wrappedObject(proxy))
        desc.object().set(nullptr);

    return true;
}

/*
 * Reuse the BaseProxyHandler versions of the derived traps that are implemented
 * in terms of the fundamental traps.
 */

bool
xpc::SandboxProxyHandler::has(JSContext *cx, JS::Handle<JSObject*> proxy,
                              JS::Handle<jsid> id, bool *bp)
{
    return BaseProxyHandler::has(cx, proxy, id, bp);
}
bool
xpc::SandboxProxyHandler::hasOwn(JSContext *cx, JS::Handle<JSObject*> proxy,
                                 JS::Handle<jsid> id, bool *bp)
{
    return BaseProxyHandler::hasOwn(cx, proxy, id, bp);
}

bool
xpc::SandboxProxyHandler::get(JSContext *cx, JS::Handle<JSObject*> proxy,
                              JS::Handle<JSObject*> receiver,
                              JS::Handle<jsid> id,
                              JS::MutableHandle<Value> vp)
{
    return BaseProxyHandler::get(cx, proxy, receiver, id, vp);
}

bool
xpc::SandboxProxyHandler::set(JSContext *cx, JS::Handle<JSObject*> proxy,
                              JS::Handle<JSObject*> receiver,
                              JS::Handle<jsid> id,
                              bool strict,
                              JS::MutableHandle<Value> vp)
{
    return BaseProxyHandler::set(cx, proxy, receiver, id, strict, vp);
}

bool
xpc::SandboxProxyHandler::keys(JSContext *cx, JS::Handle<JSObject*> proxy,
                               AutoIdVector &props)
{
    return BaseProxyHandler::keys(cx, proxy, props);
}

bool
xpc::SandboxProxyHandler::iterate(JSContext *cx, JS::Handle<JSObject*> proxy,
                                  unsigned flags, JS::MutableHandle<Value> vp)
{
    return BaseProxyHandler::iterate(cx, proxy, flags, vp);
}

bool
xpc::SandboxOptions::DOMConstructors::Parse(JSContext* cx, JS::HandleObject obj)
{
    NS_ENSURE_TRUE(JS_IsArrayObject(cx, obj), false);

    uint32_t length;
    bool ok = JS_GetArrayLength(cx, obj, &length);
    NS_ENSURE_TRUE(ok, false);
    for (uint32_t i = 0; i < length; i++) {
        RootedValue nameValue(cx);
        ok = JS_GetElement(cx, obj, i, &nameValue);
        NS_ENSURE_TRUE(ok, false);
        NS_ENSURE_TRUE(nameValue.isString(), false);
        char *name = JS_EncodeString(cx, nameValue.toString());
        NS_ENSURE_TRUE(name, false);
        if (!strcmp(name, "XMLHttpRequest")) {
            XMLHttpRequest = true;
        } else if (!strcmp(name, "TextEncoder")) {
            TextEncoder = true;
        } else if (!strcmp(name, "TextDecoder")) {
            TextDecoder = true;
        } else {
            // Reporting error, if one of the DOM constructor names is unknown.
            return false;
        }
    }
    return true;
}

bool
xpc::SandboxOptions::DOMConstructors::Define(JSContext* cx, JS::HandleObject obj)
{
    if (XMLHttpRequest &&
        !JS_DefineFunction(cx, obj, "XMLHttpRequest", CreateXMLHttpRequest, 0, JSFUN_CONSTRUCTOR))
        return false;

    if (TextEncoder &&
        !dom::TextEncoderBinding::GetConstructorObject(cx, obj))
        return false;

    if (TextDecoder &&
        !dom::TextDecoderBinding::GetConstructorObject(cx, obj))
        return false;

    return true;
}

nsresult
xpc::CreateSandboxObject(JSContext *cx, jsval *vp, nsISupports *prinOrSop, SandboxOptions& options)
{
    // Create the sandbox global object
    nsresult rv;
    nsCOMPtr<nsIXPConnect> xpc(do_GetService(nsIXPConnect::GetCID(), &rv));
    if (NS_FAILED(rv))
        return NS_ERROR_XPC_UNEXPECTED;

    nsCOMPtr<nsIPrincipal> principal = do_QueryInterface(prinOrSop);
    if (!principal) {
        nsCOMPtr<nsIScriptObjectPrincipal> sop = do_QueryInterface(prinOrSop);
        if (sop) {
            principal = sop->GetPrincipal();
        } else {
            principal = do_CreateInstance("@mozilla.org/nullprincipal;1", &rv);
            MOZ_ASSERT(NS_FAILED(rv) || principal, "Bad return from do_CreateInstance");

            if (!principal || NS_FAILED(rv)) {
                if (NS_SUCCEEDED(rv)) {
                    rv = NS_ERROR_FAILURE;
                }

                return rv;
            }
        }
        MOZ_ASSERT(principal);
    }

    JS::CompartmentOptions compartmentOptions;
    if (options.sameZoneAs)
        compartmentOptions.setSameZoneAs(js::UncheckedUnwrap(options.sameZoneAs));
    else
        compartmentOptions.setZone(JS::SystemZone);
    RootedObject sandbox(cx, xpc::CreateGlobalObject(cx, &SandboxClass,
                                                     principal, compartmentOptions));
    if (!sandbox)
        return NS_ERROR_FAILURE;

    // Set up the wantXrays flag, which indicates whether xrays are desired even
    // for same-origin access.
    //
    // This flag has historically been ignored for chrome sandboxes due to
    // quirks in the wrapping implementation that have now been removed. Indeed,
    // same-origin Xrays for chrome->chrome access seems a bit superfluous.
    // Arguably we should just flip the default for chrome and still honor the
    // flag, but such a change would break code in subtle ways for minimal
    // benefit. So we just switch it off here.
    xpc::GetCompartmentPrivate(sandbox)->wantXrays =
      AccessCheck::isChrome(sandbox) ? false : options.wantXrays;

    {
        JSAutoCompartment ac(cx, sandbox);

        if (options.proto) {
            bool ok = JS_WrapObject(cx, options.proto.address());
            if (!ok)
                return NS_ERROR_XPC_UNEXPECTED;

            if (xpc::WrapperFactory::IsXrayWrapper(options.proto) && !options.wantXrays) {
                RootedValue v(cx, ObjectValue(*options.proto));
                if (!xpc::WrapperFactory::WaiveXrayAndWrap(cx, v.address()))
                    return NS_ERROR_FAILURE;
                options.proto = &v.toObject();
            }

            // Now check what sort of thing we've got in |proto|
            JSObject *unwrappedProto = js::UncheckedUnwrap(options.proto, false);
            const js::Class *unwrappedClass = js::GetObjectClass(unwrappedProto);
            if (IS_WN_CLASS(unwrappedClass) ||
                mozilla::dom::IsDOMClass(Jsvalify(unwrappedClass))) {
                // Wrap it up in a proxy that will do the right thing in terms
                // of this-binding for methods.
                RootedValue priv(cx, ObjectValue(*options.proto));
                options.proto = js::NewProxyObject(cx, &xpc::sandboxProxyHandler,
                                                   priv, nullptr, sandbox);
                if (!options.proto)
                    return NS_ERROR_OUT_OF_MEMORY;
            }

            ok = JS_SetPrototype(cx, sandbox, options.proto);
            if (!ok)
                return NS_ERROR_XPC_UNEXPECTED;
        }

        nsCOMPtr<nsIScriptObjectPrincipal> sbp =
            new SandboxPrivate(principal, sandbox);

        // Pass on ownership of sbp to |sandbox|.
        JS_SetPrivate(sandbox, sbp.forget().get());

        bool allowComponents = nsContentUtils::IsSystemPrincipal(principal) ||
                               nsContentUtils::IsExpandedPrincipal(principal);
        if (options.wantComponents && allowComponents &&
            !nsXPCComponents::AttachComponentsObject(cx, GetObjectScope(sandbox)))
            return NS_ERROR_XPC_UNEXPECTED;

        if (!XPCNativeWrapper::AttachNewConstructorObject(cx, sandbox))
            return NS_ERROR_XPC_UNEXPECTED;

        if (!JS_DefineFunctions(cx, sandbox, SandboxFunctions))
            return NS_ERROR_XPC_UNEXPECTED;

        if (options.wantExportHelpers &&
            (!JS_DefineFunction(cx, sandbox, "exportFunction", ExportFunction, 3, 0) ||
             !JS_DefineFunction(cx, sandbox, "evalInWindow", EvalInWindow, 2, 0)))
            return NS_ERROR_XPC_UNEXPECTED;

        if (!options.DOMConstructors.Define(cx, sandbox))
            return NS_ERROR_XPC_UNEXPECTED;
    }

    if (vp) {
        // We have this crazy behavior where wantXrays=false also implies that the
        // returned sandbox is implicitly waived. We've stopped advertising it, but
        // keep supporting it for now.
        *vp = OBJECT_TO_JSVAL(sandbox);
        if (options.wantXrays && !JS_WrapValue(cx, vp))
            return NS_ERROR_UNEXPECTED;
        if (!options.wantXrays && !xpc::WrapperFactory::WaiveXrayAndWrap(cx, vp))
            return NS_ERROR_UNEXPECTED;
    }

    // Set the location information for the new global, so that tools like
    // about:memory may use that information
    xpc::SetLocationForGlobal(sandbox, options.sandboxName);

    xpc::SetSandboxMetadata(cx, sandbox, options.metadata);

    JS_FireOnNewGlobalObject(cx, sandbox);

    return NS_OK;
}

/* bool call(in nsIXPConnectWrappedNative wrapper,
 *           in JSContextPtr cx,
 *           in JSObjectPtr obj,
 *           in uint32_t argc,
 *           in JSValPtr argv,
 *           in JSValPtr vp);
 */
NS_IMETHODIMP
nsXPCComponents_utils_Sandbox::Call(nsIXPConnectWrappedNative *wrapper, JSContext *cx,
                                    JSObject *objArg, const CallArgs &args, bool *_retval)
{
    RootedObject obj(cx, objArg);
    return CallOrConstruct(wrapper, cx, obj, args, _retval);
}

/* bool construct(in nsIXPConnectWrappedNative wrapper,
 *                in JSContextPtr cx,
 *                in JSObjectPtr obj,
 *                in uint32_t argc,
 *                in JSValPtr argv,
 *                in JSValPtr vp);
 */
NS_IMETHODIMP
nsXPCComponents_utils_Sandbox::Construct(nsIXPConnectWrappedNative *wrapper, JSContext *cx,
                                         JSObject *objArg, const CallArgs &args, bool *_retval)
{
    RootedObject obj(cx, objArg);
    return CallOrConstruct(wrapper, cx, obj, args, _retval);
}

/*
 * For sandbox constructor the first argument can be a URI string in which case
 * we use the related Codebase Principal for the sandbox.
 */
static nsresult
GetPrincipalFromString(JSContext *cx, HandleString codebase, nsIPrincipal **principal)
{
    MOZ_ASSERT(principal);
    MOZ_ASSERT(codebase);
    nsCOMPtr<nsIURI> uri;
    nsDependentJSString codebaseStr;
    NS_ENSURE_TRUE(codebaseStr.init(cx, codebase), NS_ERROR_FAILURE);
    nsresult rv = NS_NewURI(getter_AddRefs(uri), codebaseStr);
    NS_ENSURE_SUCCESS(rv, rv);

    nsCOMPtr<nsIScriptSecurityManager> secman =
        do_GetService(kScriptSecurityManagerContractID);
    NS_ENSURE_TRUE(secman, NS_ERROR_FAILURE);

    // We could allow passing in the app-id and browser-element info to the
    // sandbox constructor. But creating a sandbox based on a string is a
    // deprecated API so no need to add features to it.
    rv = secman->GetNoAppCodebasePrincipal(uri, principal);
    NS_ENSURE_SUCCESS(rv, rv);
    NS_ENSURE_TRUE(*principal, NS_ERROR_FAILURE);

    return NS_OK;
}

/*
 * For sandbox constructor the first argument can be a principal object or
 * a script object principal (Document, Window).
 */
static nsresult
GetPrincipalOrSOP(JSContext *cx, HandleObject from, nsISupports **out)
{
    MOZ_ASSERT(out);
    *out = NULL;

    nsXPConnect* xpc = nsXPConnect::XPConnect();
    nsCOMPtr<nsIXPConnectWrappedNative> wrapper;
    xpc->GetWrappedNativeOfJSObject(cx, from,
                                    getter_AddRefs(wrapper));

    NS_ENSURE_TRUE(wrapper, NS_ERROR_INVALID_ARG);

    if (nsCOMPtr<nsIScriptObjectPrincipal> sop = do_QueryWrappedNative(wrapper)) {
        sop.forget(out);
        return NS_OK;
    }

    nsCOMPtr<nsIPrincipal> principal = do_QueryWrappedNative(wrapper);
    principal.forget(out);
    NS_ENSURE_TRUE(*out, NS_ERROR_INVALID_ARG);

    return NS_OK;
}

/*
 * The first parameter of the sandbox constructor might be an array of principals, either in string
 * format or actual objects (see GetPrincipalOrSOP)
 */
static nsresult
GetExpandedPrincipal(JSContext *cx, HandleObject arrayObj, nsIExpandedPrincipal **out)
{
    MOZ_ASSERT(out);
    uint32_t length;

    if (!JS_IsArrayObject(cx, arrayObj) ||
        !JS_GetArrayLength(cx, arrayObj, &length) ||
        !length)
    {
        // We need a whitelist of principals or uri strings to create an
        // expanded principal, if we got an empty array or something else
        // report error.
        return NS_ERROR_INVALID_ARG;
    }

    nsTArray< nsCOMPtr<nsIPrincipal> > allowedDomains(length);
    allowedDomains.SetLength(length);
    nsIScriptSecurityManager *ssm = XPCWrapper::GetSecurityManager();
    NS_ENSURE_TRUE(ssm, NS_ERROR_XPC_UNEXPECTED);

    for (uint32_t i = 0; i < length; ++i) {
        RootedValue allowed(cx);
        if (!JS_GetElement(cx, arrayObj, i, &allowed))
            return NS_ERROR_INVALID_ARG;

        nsresult rv;
        nsCOMPtr<nsIPrincipal> principal;
        if (allowed.isString()) {
            // In case of string let's try to fetch a codebase principal from it.
            RootedString str(cx, allowed.toString());
            rv = GetPrincipalFromString(cx, str, getter_AddRefs(principal));
            NS_ENSURE_SUCCESS(rv, rv);
        } else if (allowed.isObject()) {
            // In case of object let's see if it's a Principal or a ScriptObjectPrincipal.
            nsCOMPtr<nsISupports> prinOrSop;
            RootedObject obj(cx, &allowed.toObject());
            rv = GetPrincipalOrSOP(cx, obj, getter_AddRefs(prinOrSop));
            NS_ENSURE_SUCCESS(rv, rv);

            nsCOMPtr<nsIScriptObjectPrincipal> sop(do_QueryInterface(prinOrSop));
            principal = do_QueryInterface(prinOrSop);
            if (sop) {
                principal = sop->GetPrincipal();
            }
        }
        NS_ENSURE_TRUE(principal, NS_ERROR_INVALID_ARG);

        // We do not allow ExpandedPrincipals to contain any system principals.
        bool isSystem;
        rv = ssm->IsSystemPrincipal(principal, &isSystem);
        NS_ENSURE_SUCCESS(rv, rv);
        NS_ENSURE_FALSE(isSystem, NS_ERROR_INVALID_ARG);
        allowedDomains[i] = principal;
  }

  nsCOMPtr<nsIExpandedPrincipal> result = new nsExpandedPrincipal(allowedDomains);
  result.forget(out);
  return NS_OK;
}

/*
 * Helper that tries to get a property form the options object.
 */
static nsresult
GetPropFromOptions(JSContext *cx, HandleObject from, const char *name, MutableHandleValue prop,
                   bool *found)
{
    MOZ_ASSERT(found);
    bool ok = JS_HasProperty(cx, from, name, found);
    NS_ENSURE_TRUE(ok, NS_ERROR_INVALID_ARG);

    if (!*found)
        return NS_OK;

    ok = JS_GetProperty(cx, from, name, prop);
    NS_ENSURE_TRUE(ok, NS_ERROR_INVALID_ARG);
    return NS_OK;
}

/*
 * Helper that tries to get a boolean property form the options object.
 */
static nsresult
GetBoolPropFromOptions(JSContext *cx, HandleObject from, const char *name, bool *prop)
{
    MOZ_ASSERT(prop);

    RootedValue value(cx);
    bool found;
    nsresult rv = GetPropFromOptions(cx, from, name, &value, &found);
    NS_ENSURE_SUCCESS(rv, rv);

    if (!found)
        return NS_OK;

    NS_ENSURE_TRUE(value.isBoolean(), NS_ERROR_INVALID_ARG);

    *prop = value.toBoolean();
    return NS_OK;
}

/*
 * Helper that tries to get an object property form the options object.
 */
static nsresult
GetObjPropFromOptions(JSContext *cx, HandleObject from, const char *name, JSObject **prop)
{
    MOZ_ASSERT(prop);

    RootedValue value(cx);
    bool found;
    nsresult rv = GetPropFromOptions(cx, from, name, &value, &found);
    NS_ENSURE_SUCCESS(rv, rv);

    if (!found) {
        *prop = NULL;
        return NS_OK;
    }

    NS_ENSURE_TRUE(value.isObject(), NS_ERROR_INVALID_ARG);
    *prop = &value.toObject();
    return NS_OK;
}

/*
 * Helper that tries to get a string property form the options object.
 */
static nsresult
GetStringPropFromOptions(JSContext *cx, HandleObject from, const char *name, nsCString &prop)
{
    RootedValue value(cx);
    bool found;
    nsresult rv = GetPropFromOptions(cx, from, name, &value, &found);
    NS_ENSURE_SUCCESS(rv, rv);

    if (!found)
        return NS_OK;

    NS_ENSURE_TRUE(value.isString(), NS_ERROR_INVALID_ARG);

    char *tmp = JS_EncodeString(cx, value.toString());
    NS_ENSURE_TRUE(tmp, NS_ERROR_INVALID_ARG);
    prop.Adopt(tmp, strlen(tmp));
    return NS_OK;
}

/*
 * Helper that tries to get a list of DOM constructors from the options object.
 */
static nsresult
GetDOMConstructorsFromOptions(JSContext *cx, HandleObject from, SandboxOptions& options)
{
    RootedValue value(cx);
    bool found;
    nsresult rv = GetPropFromOptions(cx, from, "wantDOMConstructors", &value, &found);
    NS_ENSURE_SUCCESS(rv, rv);
    if (!found)
        return NS_OK;

    NS_ENSURE_TRUE(value.isObject(), NS_ERROR_INVALID_ARG);
    RootedObject ctors(cx, &value.toObject());
    bool ok = options.DOMConstructors.Parse(cx, ctors);
    NS_ENSURE_TRUE(ok, NS_ERROR_INVALID_ARG);
    return NS_OK;
}

/*
 * Helper that parsing the sandbox options object (from) and sets the fields of the incoming options struct (options).
 */
static nsresult
ParseOptionsObject(JSContext *cx, jsval from, SandboxOptions &options)
{
    NS_ENSURE_TRUE(from.isObject(), NS_ERROR_INVALID_ARG);
    RootedObject optionsObject(cx, &from.toObject());
    nsresult rv = GetObjPropFromOptions(cx, optionsObject,
                                        "sandboxPrototype", options.proto.address());
    NS_ENSURE_SUCCESS(rv, rv);

    rv = GetBoolPropFromOptions(cx, optionsObject,
                                "wantXrays", &options.wantXrays);
    NS_ENSURE_SUCCESS(rv, rv);

    rv = GetBoolPropFromOptions(cx, optionsObject,
                                "wantComponents", &options.wantComponents);
    NS_ENSURE_SUCCESS(rv, rv);

    rv = GetBoolPropFromOptions(cx, optionsObject,
                                "wantExportHelpers", &options.wantExportHelpers);
    NS_ENSURE_SUCCESS(rv, rv);

    rv = GetStringPropFromOptions(cx, optionsObject,
                                  "sandboxName", options.sandboxName);
    NS_ENSURE_SUCCESS(rv, rv);

    rv = GetObjPropFromOptions(cx, optionsObject,
                               "sameZoneAs", options.sameZoneAs.address());
    NS_ENSURE_SUCCESS(rv, rv);

    rv = GetDOMConstructorsFromOptions(cx, optionsObject, options);

    bool found;
    rv = GetPropFromOptions(cx, optionsObject,
                            "metadata", &options.metadata, &found);
    NS_ENSURE_SUCCESS(rv, rv);

    return NS_OK;
}

static nsresult
AssembleSandboxMemoryReporterName(JSContext *cx, nsCString &sandboxName)
{
    // Use a default name when the caller did not provide a sandboxName.
    if (sandboxName.IsEmpty())
        sandboxName = NS_LITERAL_CSTRING("[anonymous sandbox]");

    nsXPConnect* xpc = nsXPConnect::XPConnect();
    // Get the xpconnect native call context.
    nsAXPCNativeCallContext *cc = nullptr;
    xpc->GetCurrentNativeCallContext(&cc);
    NS_ENSURE_TRUE(cc, NS_ERROR_INVALID_ARG);

    // Get the current source info from xpc.
    nsCOMPtr<nsIStackFrame> frame;
    xpc->GetCurrentJSStack(getter_AddRefs(frame));

    // Append the caller's location information.
    if (frame) {
        nsCString location;
        int32_t lineNumber = 0;
        frame->GetFilename(getter_Copies(location));
        frame->GetLineNumber(&lineNumber);

        sandboxName.AppendLiteral(" (from: ");
        sandboxName.Append(location);
        sandboxName.AppendLiteral(":");
        sandboxName.AppendInt(lineNumber);
        sandboxName.AppendLiteral(")");
    }

    return NS_OK;
}

// static
nsresult
nsXPCComponents_utils_Sandbox::CallOrConstruct(nsIXPConnectWrappedNative *wrapper,
                                               JSContext *cx, HandleObject obj,
                                               const CallArgs &args, bool *_retval)
{
    if (args.length() < 1)
        return ThrowAndFail(NS_ERROR_XPC_NOT_ENOUGH_ARGS, cx, _retval);

    nsresult rv;

    // Make sure to set up principals on the sandbox before initing classes.
    nsCOMPtr<nsIPrincipal> principal;
    nsCOMPtr<nsIExpandedPrincipal> expanded;
    nsCOMPtr<nsISupports> prinOrSop;

    if (args[0].isString()) {
        RootedString str(cx, args[0].toString());
        rv = GetPrincipalFromString(cx, str, getter_AddRefs(principal));
        prinOrSop = principal;
    } else if (args[0].isObject()) {
        RootedObject obj(cx, &args[0].toObject());
        if (JS_IsArrayObject(cx, obj)) {
            rv = GetExpandedPrincipal(cx, obj, getter_AddRefs(expanded));
            prinOrSop = expanded;
        } else {
            rv = GetPrincipalOrSOP(cx, obj, getter_AddRefs(prinOrSop));
        }
    } else {
        return ThrowAndFail(NS_ERROR_INVALID_ARG, cx, _retval);
    }

    if (NS_FAILED(rv))
        return ThrowAndFail(rv, cx, _retval);

    SandboxOptions options(cx);

    if (args.length() > 1 && args[1].isObject()) {
        if (NS_FAILED(ParseOptionsObject(cx, args[1], options)))
            return ThrowAndFail(NS_ERROR_INVALID_ARG, cx, _retval);
    }

    if (NS_FAILED(AssembleSandboxMemoryReporterName(cx, options.sandboxName)))
        return ThrowAndFail(NS_ERROR_INVALID_ARG, cx, _retval);

    rv = CreateSandboxObject(cx, args.rval().address(), prinOrSop, options);

    if (NS_FAILED(rv))
        return ThrowAndFail(rv, cx, _retval);

    *_retval = true;

    return rv;
}

class ContextHolder : public nsIScriptObjectPrincipal
{
public:
    ContextHolder(JSContext *aOuterCx, HandleObject aSandbox, nsIPrincipal *aPrincipal);
    virtual ~ContextHolder();

    JSContext * GetJSContext()
    {
        return mJSContext;
    }

    nsIPrincipal * GetPrincipal() { return mPrincipal; }

    NS_DECL_ISUPPORTS

private:
    JSContext* mJSContext;
    nsCOMPtr<nsIPrincipal> mPrincipal;
};

NS_IMPL_ISUPPORTS1(ContextHolder, nsIScriptObjectPrincipal)

ContextHolder::ContextHolder(JSContext *aOuterCx,
                             HandleObject aSandbox,
                             nsIPrincipal *aPrincipal)
    : mJSContext(JS_NewContext(JS_GetRuntime(aOuterCx), 1024)),
      mPrincipal(aPrincipal)
{
    if (mJSContext) {
        bool isChrome;
        DebugOnly<nsresult> rv = XPCWrapper::GetSecurityManager()->
                                   IsSystemPrincipal(mPrincipal, &isChrome);
        MOZ_ASSERT(NS_SUCCEEDED(rv));

        JS_SetOptions(mJSContext,
                      JS_GetOptions(mJSContext) |
                      JSOPTION_DONT_REPORT_UNCAUGHT |
                      JSOPTION_PRIVATE_IS_NSISUPPORTS);
        js::SetDefaultObjectForContext(mJSContext, aSandbox);
        JS_SetContextPrivate(mJSContext, this);
    }
}

ContextHolder::~ContextHolder()
{
    if (mJSContext)
        JS_DestroyContextNoGC(mJSContext);
}

nsresult
xpc::EvalInSandbox(JSContext *cx, HandleObject sandboxArg, const nsAString& source,
                   const char *filename, int32_t lineNo,
                   JSVersion jsVersion, bool returnStringOnly, MutableHandleValue rval)
{
    JS_AbortIfWrongThread(JS_GetRuntime(cx));
    rval.set(UndefinedValue());

    bool waiveXray = xpc::WrapperFactory::HasWaiveXrayFlag(sandboxArg);
    RootedObject sandbox(cx, js::CheckedUnwrap(sandboxArg));
    if (!sandbox || js::GetObjectJSClass(sandbox) != &SandboxClass) {
        return NS_ERROR_INVALID_ARG;
    }

    nsIScriptObjectPrincipal *sop =
        (nsIScriptObjectPrincipal*)xpc_GetJSPrivate(sandbox);
    MOZ_ASSERT(sop, "Invalid sandbox passed");
    nsCOMPtr<nsIPrincipal> prin = sop->GetPrincipal();
    NS_ENSURE_TRUE(prin, NS_ERROR_FAILURE);

    nsAutoCString filenameBuf;
    if (!filename) {
        // Default to the spec of the principal.
        nsJSPrincipals::get(prin)->GetScriptLocation(filenameBuf);
        filename = filenameBuf.get();
        lineNo = 1;
    }

    // We create a separate cx to do the sandbox evaluation. Scope it.
    RootedValue v(cx, UndefinedValue());
    RootedValue exn(cx, UndefinedValue());
    bool ok = true;
    {
        // Make a special cx for the sandbox and push it.
        // NB: As soon as the RefPtr goes away, the cx goes away. So declare
        // it first so that it disappears last.
        nsRefPtr<ContextHolder> sandcxHolder = new ContextHolder(cx, sandbox, prin);
        JSContext *sandcx = sandcxHolder->GetJSContext();
        if (!sandcx) {
            JS_ReportError(cx, "Can't prepare context for evalInSandbox");
            return NS_ERROR_OUT_OF_MEMORY;
        }
        nsCxPusher pusher;
        pusher.Push(sandcx);
        JSAutoCompartment ac(sandcx, sandbox);

        JS::CompileOptions options(sandcx);
        options.setPrincipals(nsJSPrincipals::get(prin))
               .setFileAndLine(filename, lineNo);
        if (jsVersion != JSVERSION_DEFAULT)
               options.setVersion(jsVersion);
        JS::RootedObject rootedSandbox(sandcx, sandbox);
        ok = JS::Evaluate(sandcx, rootedSandbox, options,
                          PromiseFlatString(source).get(), source.Length(),
                          v.address());
        if (ok && returnStringOnly && !v.isUndefined()) {
            JSString *str = JS_ValueToString(sandcx, v);
            ok = !!str;
            v = ok ? JS::StringValue(str) : JS::UndefinedValue();
        }

        // If the sandbox threw an exception, grab it off the context.
        if (JS_GetPendingException(sandcx, exn.address())) {
            MOZ_ASSERT(!ok);
            JS_ClearPendingException(sandcx);
            if (returnStringOnly) {
                // The caller asked for strings only, convert the
                // exception into a string.
                JSString *str = JS_ValueToString(sandcx, exn);
                exn = str ? JS::StringValue(str) : JS::UndefinedValue();
            }
        }
    }

    //
    // Alright, we're back on the caller's cx. If an error occured, try to
    // wrap and set the exception. Otherwise, wrap the return value.
    //

    if (!ok) {
        // If we end up without an exception, it was probably due to OOM along
        // the way, in which case we thow. Otherwise, wrap it.
        if (exn.isUndefined() || !JS_WrapValue(cx, exn.address()))
            return NS_ERROR_OUT_OF_MEMORY;

        // Set the exception on our caller's cx.
        JS_SetPendingException(cx, exn);
        return NS_ERROR_FAILURE;
    }

    // Transitively apply Xray waivers if |sb| was waived.
    if (waiveXray) {
        ok = xpc::WrapperFactory::WaiveXrayAndWrap(cx, v.address());
    } else {
        ok = JS_WrapValue(cx, v.address());
    }
    NS_ENSURE_TRUE(ok, NS_ERROR_FAILURE);

    // Whew!
    rval.set(v);
    return NS_OK;
}

bool
NonCloningFunctionForwarder(JSContext *cx, unsigned argc, Value *vp)
{
    CallArgs args = CallArgsFromVp(argc, vp);

    RootedValue v(cx, js::GetFunctionNativeReserved(&args.callee(), 0));
    MOZ_ASSERT(v.isObject(), "weird function");

    JSObject *obj = JS_THIS_OBJECT(cx, vp);
    if (!obj) {
        return false;
    }
    return JS_CallFunctionValue(cx, obj, v, args.length(), args.array(), vp);
}

/*
 * Forwards the call to the exported function. Clones all the non reflectors, ignores
 * the |this| argument.
 */
bool
CloningFunctionForwarder(JSContext *cx, unsigned argc, Value *vp)
{
    CallArgs args = CallArgsFromVp(argc, vp);

    RootedValue v(cx, js::GetFunctionNativeReserved(&args.callee(), 0));
    NS_ASSERTION(v.isObject(), "weird function");
    RootedObject origFunObj(cx, UncheckedUnwrap(&v.toObject()));
    {
        JSAutoCompartment ac(cx, origFunObj);
        // Note: only the arguments are cloned not the |this| or the |callee|.
        // Function forwarder does not use those.
        for (unsigned i = 0; i < args.length(); i++) {
            if (!CloneNonReflectors(cx, args[i])) {
                return false;
            }
        }

        // JS API does not support any JSObject to JSFunction conversion,
        // so let's use JS_CallFunctionValue instead.
        RootedValue functionVal(cx);
        functionVal.setObject(*origFunObj);

        if (!JS_CallFunctionValue(cx, nullptr, functionVal, args.length(), args.array(), vp))
            return false;
    }

    // Return value must be wrapped.
    return JS_WrapValue(cx, vp);
}

bool
xpc::NewFunctionForwarder(JSContext *cx, HandleId id, HandleObject callable, bool doclone,
                          MutableHandleValue vp)
{
    JSFunction *fun = js::NewFunctionByIdWithReserved(cx, doclone ? CloningFunctionForwarder :
                                                                    NonCloningFunctionForwarder,
                                                                    0,0, JS::CurrentGlobalOrNull(cx), id);

    if (!fun)
        return false;

    JSObject *funobj = JS_GetFunctionObject(fun);
    js::SetFunctionNativeReserved(funobj, 0, ObjectValue(*callable));
    vp.setObject(*funobj);
    return true;
}


nsresult
xpc::GetSandboxMetadata(JSContext *cx, HandleObject sandbox, MutableHandleValue rval)
{
    MOZ_ASSERT(NS_IsMainThread());
    MOZ_ASSERT(IsSandbox(sandbox));

    RootedValue metadata(cx);
    {
      JSAutoCompartment ac(cx, sandbox);
      metadata = JS_GetReservedSlot(sandbox, XPCONNECT_SANDBOX_CLASS_METADATA_SLOT);
    }

    if (!JS_WrapValue(cx, metadata.address()))
        return NS_ERROR_UNEXPECTED;

    rval.set(metadata);
    return NS_OK;
}

nsresult
xpc::SetSandboxMetadata(JSContext *cx, HandleObject sandbox, HandleValue metadataArg)
{
    MOZ_ASSERT(NS_IsMainThread());
    MOZ_ASSERT(IsSandbox(sandbox));

    RootedValue metadata(cx);

    JSAutoCompartment ac(cx, sandbox);
    if (!JS_StructuredClone(cx, metadataArg, metadata.address(), NULL, NULL))
        return NS_ERROR_UNEXPECTED;

    JS_SetReservedSlot(sandbox, XPCONNECT_SANDBOX_CLASS_METADATA_SLOT, metadata);

    return NS_OK;
}<|MERGE_RESOLUTION|>--- conflicted
+++ resolved
@@ -585,13 +585,9 @@
     return JS_ConvertStub(cx, obj, type, vp);
 }
 
-<<<<<<< HEAD
+#define XPCONNECT_SANDBOX_CLASS_METADATA_SLOT (XPCONNECT_GLOBAL_EXTRA_SLOT_OFFSET)
+
 static const JSClass SandboxClass = {
-=======
-#define XPCONNECT_SANDBOX_CLASS_METADATA_SLOT (XPCONNECT_GLOBAL_EXTRA_SLOT_OFFSET)
-
-static JSClass SandboxClass = {
->>>>>>> 9f719131
     "Sandbox",
     XPCONNECT_GLOBAL_FLAGS_WITH_EXTRA_SLOTS(1),
     JS_PropertyStub,   JS_DeletePropertyStub, JS_PropertyStub, JS_StrictPropertyStub,
