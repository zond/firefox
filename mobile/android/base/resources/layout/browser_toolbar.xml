--- conflicted
+++ resolved
@@ -166,20 +166,12 @@
                                          android:layout_gravity="center_vertical"
                                          gecko:autoUpdateTheme="false"/>
 
-<<<<<<< HEAD
-        <ImageButton android:id="@+id/reader"
-                     style="@style/UrlBar.ImageButton.Icon"
-                     android:src="@drawable/reader"
-                     android:contentDescription="@string/reader"
-                     android:visibility="gone"/>
-=======
         <org.mozilla.gecko.PageActionLayout android:id="@+id/page_action_layout"
                                             android:layout_width="wrap_content"
                                             android:layout_height="match_parent"
                                             android:layout_marginRight="12dp"
                                             android:visibility="gone"
                                             android:orientation="horizontal"/>
->>>>>>> 9f77f6a6
 
         <ImageButton android:id="@+id/stop"
                      style="@style/UrlBar.ImageButton.Icon"
